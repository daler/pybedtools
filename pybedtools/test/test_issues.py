import pybedtools
import gzip
import os
import subprocess
import sys
from textwrap import dedent
import six
import pytest
import psutil


testdir = os.path.dirname(__file__)
tempdir = os.path.join(os.path.abspath(testdir), "tmp")
unwriteable = "unwriteable"


def setup_module():
    if not os.path.exists(tempdir):
        os.system("mkdir -p %s" % tempdir)
    pybedtools.set_tempdir(tempdir)


def teardown_module():
    if os.path.exists(tempdir):
        os.system("rm -r %s" % tempdir)
    pybedtools.cleanup()


def fix(x):
    """
    Replaces spaces with tabs, removes spurious newlines, and lstrip()s each
    line. Makes it really easy to create BED files on the fly for testing and
    checking.
    """
    s = ""
    for i in x.splitlines():
        i = i.lstrip()
        if i.endswith("\t"):
            add_tab = "\t"
        else:
            add_tab = ""
        if len(i) == 0:
            continue
        i = i.split()
        i = "\t".join(i) + add_tab + "\n"
        s += i
    return s


def test_issue_81():
    genome = {"chr1": (0, 5000)}
    result = pybedtools.BedTool().window_maker(genome=genome, w=1000, s=500)
    assert result == fix(
        """
        chr1	0	1000
        chr1	500	1500
        chr1	1000	2000
        chr1	1500	2500
        chr1	2000	3000
        chr1	2500	3500
        chr1	3000	4000
        chr1	3500	4500
        chr1	4000	5000
        chr1	4500	5000
        """
    ), result


def test_issue_118():
    p = psutil.Process(os.getpid())
    start_fds = p.num_fds()
    a = pybedtools.example_bedtool("a.bed")
    b = pybedtools.example_bedtool("b.bed")
    for i in range(100):
        c = a.intersect(b)
        c.field_count()
    stop_fds = p.num_fds()
    assert start_fds == stop_fds


def test_issue_131():
    """
    Regression test; in previous versions this would cause a segfault.
    """
    from itertools import groupby

    x = pybedtools.BedTool(
        [
            ("chr1", 12, 13, "N", 1000, "+"),
            ("chr1", 12, 13, "N", 1000, "-"),
            ("chr1", 12, 13, "N", 1000, "-"),
            ("chr1", 115, 116, "N", 1000, "+"),
        ]
    )

    for key, group_ in groupby(x, key=lambda r: (r.chrom, r.start, r.end)):
        print(key, map(lambda r: r.strand, group_))


def test_issue_138():
    x = pybedtools.BedTool(
        """
        chr1	1	100
        """,
        from_string=True,
    )
    y = pybedtools.BedTool(
        """
        chr2	500	600	feature1
        """,
        from_string=True,
    )
    z = pybedtools.BedTool(
        """
        chr3	99	999	feature2	0	+
        """,
        from_string=True,
    )

    # When force_truncate is False (default), output field length should be the
    # min across all input field lengths.
    assert y.cat(y, z, postmerge=False) == fix(
        """
        chr2	500	600	feature1
        chr2	500	600	feature1
        chr3	99	999	feature2
        """
    )

    assert y.cat(x, z, postmerge=False) == fix(
        """
        chr2	500	600
        chr1	1	100
        chr3	99	999
        """
    )

    assert z.cat(z, z, z, z, postmerge=False) == fix(
        """
        chr3	99	999	feature2	0	+
        chr3	99	999	feature2	0	+
        chr3	99	999	feature2	0	+
        chr3	99	999	feature2	0	+
        chr3	99	999	feature2	0	+
        """
    )


def test_issue_141():
    a = pybedtools.example_bedtool("a.bed")
    b = pybedtools.example_bedtool("b.bed")

    # make an empty file
    empty = pybedtools.BedTool("", from_string=True)

    # invalid file format
    malformed = pybedtools.BedTool("a	a	a", from_string=True)

    # positive control; works
    a + b

    # "adding" an empty file always gets zero features
    assert len(a + empty) == 0
    assert len(empty + a) == 0
    assert len(empty + empty) == 0

    # "adding" a malformed file raises MalformedBedLineError
    # (an uncaught exception raised when trying to intersect)
    with pytest.raises(pybedtools.MalformedBedLineError):
        a + malformed

    x = pybedtools.example_bedtool("x.bam")
    x + a


def test_issue_141b():
    a = pybedtools.example_bedtool("hg38-problem.bed")
    b = pybedtools.example_bedtool("hg38-base.bed")

    # prior to fixing #147, BEDToolsError was raised here due to unhandled
    # stderr.  Now the stderr is detected as OK because it's just a warning, so
    # these lines are commented out now.
    # assert_raises(pybedtools.helpers.BEDToolsError, a.intersect, b)
    # assert_raises(pybedtools.helpers.BEDToolsError, a.__add__, b)

    # use nonamecheck
    res = a.intersect(b, nonamecheck=True)
    assert res == fix(
        """
        chr1 2 50
        """
    )


def test_issue_143():
    def func(x):
        x.start += 10
        return x

    a = pybedtools.example_bedtool("a.bed")
    b = a.merge(s=True, stream=True).each(func).saveas()
    c = a.merge(s=True).each(func).saveas()
    assert b == c

    b = a.merge(s=True, stream=True)
    for i in b:
        assert isinstance(i, pybedtools.Interval)

    b = a.merge(s=True, stream=True)
    for i in iter(iter(iter(b))):
        assert isinstance(i, pybedtools.Interval)

    for i in a.merge(s=True, stream=True).each(lambda x: x):
        assert isinstance(i, pybedtools.Interval)


def test_issue_145():
    x = pybedtools.BedTool(
        """
    chr1    1   100 feature1    0   +
    chr1    1   100 feature1    0   +
    """,
        from_string=True,
    ).saveas("foo.bed")

    g = pybedtools.chromsizes_to_file({"chr1": (0, 200)}, "genome.txt")
    y = x.genome_coverage(g=g, **{"5": True})

    # trying to print causes pybedtools to interpret as a BED file, but it's
    # a histogram so line 2 raises error
    with pytest.raises(pybedtools.MalformedBedLineError):
        print(y)

    # solution is to iterate over lines of file; make sure this works
    for line in open(y.fn):
        print(line)

    # if streaming, iterate over y.fn directly:
    y = x.genome_coverage(g=g, **{"5": True})
    for line in y.fn:
        print(line)


def test_issue_147():
    # previously this would raise BEDToolsError because of unexpected stderr.
    with open(pybedtools.BedTool._tmp(), "w") as tmp:
        orig_stderr = sys.stderr
        sys.stderr = tmp
        v = pybedtools.example_bedtool("vcf-stderr-test.vcf")
        b = pybedtools.example_bedtool("vcf-stderr-test.bed")
        v.intersect(b)
    sys.stderr = orig_stderr


def test_issue_154():
    regions = [("chr2", int(1), int(2), "tag")]
    pybedtools.BedTool(regions)

    # ensure longs are OK as start/stop. In Python3 everything is long, so only
    # try the following on PY2
    if six.PY2:
        regions = [("chr2", long(1), long(2), "tag")]
        pybedtools.BedTool(regions)


def test_issue_151():
    # this used to be incorrectly inferred to be SAM because of the name field
    # being an integer and >=11 fields. The fix was to check the strand -- if
    # it's not in ['+', '-', '.'] then consider it a SAM.
    f = pybedtools.create_interval_from_list(
        [
            "chr1",
            "1197700",
            "1197758",
            "0",
            "0.318355266754715",
            "-",
            "foo",
            "bar",
            "bam",
            "baz",
            "bizzle",
            "buz",
            "bis",
        ]
    )
    assert f.file_type == "bed"


def test_issue_156():
    # NOTE: this isn't appropriate for including in the test_iter cases, since
    # that tests filenames, gzipped files, and iterators. There's no support
    # for "list of iterators" as the `b` argument. Plus, here we're not
    # concerned with the ability to handle those different input types -- just
    # that lists of filenames works.
    a = pybedtools.example_bedtool("a.bed")
    b = [pybedtools.example_filename("b.bed"), pybedtools.example_filename("c.gff")]
    res = str(a.intersect(b))
    assert res == fix(
        """
        chr1    59      100     feature1        0       +
        chr1    155     200     feature2        0       +
        chr1    173     200     feature2        0       +
        chr1    173     200     feature2        0       +
        chr1    100     200     feature2        0       +
        chr1    155     200     feature3        0       -
        chr1    464     500     feature3        0       -
        chr1    485     500     feature3        0       -
        chr1    173     326     feature3        0       -
        chr1    438     500     feature3        0       -
        chr1    495     500     feature3        0       -
        chr1    485     500     feature3        0       -
        chr1    173     326     feature3        0       -
        chr1    438     500     feature3        0       -
        chr1    150     269     feature3        0       -
        chr1    900     901     feature4        0       +
        chr1    900     913     feature4        0       +
        chr1    900     913     feature4        0       +
        chr1    900     950     feature4        0       +
        """
    ), res

    res = str(a.intersect(b, wb=True, names=["B", "C"]))
    assert res == fix(
        """
        chr1	59	100	feature1	0	+	C	chr1	ucb	gene	60	269	.	-	.	ID=thaliana_1_6160_6269;match=fgenesh1_pg.C_scaffold_1000119;rname=thaliana_1_6160_6269
        chr1	155	200	feature2	0	+	B	chr1	155	200	feature5	0	-
        chr1	173	200	feature2	0	+	C	chr1	ucb	CDS	174	326	.	+	.	Parent=AT1G01010.mRNA;rname=AT1G01010
        chr1	173	200	feature2	0	+	C	chr1	ucb	mRNA	174	326	.	+	.	ID=AT1G01010.mRNA;Parent=AT1G01010;rname=AT1G01010
        chr1	100	200	feature2	0	+	C	chr1	ucb	gene	60	269	.	-	.	ID=thaliana_1_6160_6269;match=fgenesh1_pg.C_scaffold_1000119;rname=thaliana_1_6160_6269
        chr1	155	200	feature3	0	-	B	chr1	155	200	feature5	0	-
        chr1	464	500	feature3	0	-	C	chr1	ucb	gene	465	805	.	+	.	ID=thaliana_1_465_805;match=scaffold_801404.1;rname=thaliana_1_465_805
        chr1	485	500	feature3	0	-	C	chr1	ucb	CDS	486	605	.	+	.	Parent=AT1G01010.mRNA;rname=AT1G01010
        chr1	173	326	feature3	0	-	C	chr1	ucb	CDS	174	326	.	+	.	Parent=AT1G01010.mRNA;rname=AT1G01010
        chr1	438	500	feature3	0	-	C	chr1	ucb	CDS	439	630	.	+	.	Parent=AT1G01010.mRNA;rname=AT1G01010
        chr1	495	500	feature3	0	-	C	chr1	ucb	mRNA	496	576	.	+	.	ID=AT1G01010.mRNA;Parent=AT1G01010;rname=AT1G01010
        chr1	485	500	feature3	0	-	C	chr1	ucb	mRNA	486	605	.	+	.	ID=AT1G01010.mRNA;Parent=AT1G01010;rname=AT1G01010
        chr1	173	326	feature3	0	-	C	chr1	ucb	mRNA	174	326	.	+	.	ID=AT1G01010.mRNA;Parent=AT1G01010;rname=AT1G01010
        chr1	438	500	feature3	0	-	C	chr1	ucb	mRNA	439	899	.	+	.	ID=AT1G01010.mRNA;Parent=AT1G01010;rname=AT1G01010
        chr1	150	269	feature3	0	-	C	chr1	ucb	gene	60	269	.	-	.	ID=thaliana_1_6160_6269;match=fgenesh1_pg.C_scaffold_1000119;rname=thaliana_1_6160_6269
        chr1	900	901	feature4	0	+	B	chr1	800	901	feature6	0	+
        chr1	900	913	feature4	0	+	C	chr1	ucb	mRNA	631	913	.	+	.	ID=AT1G01010.mRNA;Parent=AT1G01010;rname=AT1G01010
        chr1	900	913	feature4	0	+	C	chr1	ucb	CDS	760	913	.	+	.	Parent=AT1G01010.mRNA;rname=AT1G01010
        chr1	900	950	feature4	0	+	C	chr1	ucb	CDS	706	1095	.	+	.	Parent=AT1G01010.mRNA;rname=AT1G01010
        """
    ), res


def test_issue_157():
    # the problem here was that converting to file from dataframe didn't pass
    # through enough options to pandas.
    try:
        import pandas
    except ImportError:
        pytest.xfail("pandas not installed; skipping test")
    vcf = pybedtools.example_bedtool("1000genomes-example.vcf")
    bed = pybedtools.BedTool("20\t14300\t17000", from_string=True)
    non_dataframe = str(vcf.intersect(bed))
    df = vcf.to_dataframe(
        comment="#",
        names=[
            "CHROM",
            "POS",
            "ID",
            "REF",
            "ALT",
            "QUAL",
            "FILTER",
            "INFO",
            "FORMAT",
            "NA00001",
            "NA00002",
            "NA00003",
        ],
    )

    header = "".join([line for line in open(vcf.fn) if line.startswith("#")])
    outfile = pybedtools.BedTool._tmp()
    with open(outfile, "w") as fout:
        fout.write(header)
        vcf_from_df = pybedtools.BedTool.from_dataframe(df, outfile=fout)
    from_dataframe = str(vcf_from_df.intersect(bed))
    assert non_dataframe == from_dataframe


def test_PR_158():
    # See #121 for original, #122 for follow-up, and #158 for fix.
    #
    # This used to crash with "OverflowError: can't convert negative value to CHRPOS"
    b = pybedtools.example_bedtool("issue_121.bam")
    print(b)


def test_issue_162():
    a = pybedtools.BedTool("", from_string=True)
    b = pybedtools.example_bedtool("b.bed")
    c = pybedtools.BedTool()
    with pytest.raises(ValueError):
        b.cat(c)
    assert str(b.cat(a)) == fix(
        """
        chr1	155	200
        chr1	800	901
        """
    )


def test_issue_164():
    a = pybedtools.example_bedtool("164.gtf")
    y = a.filter(
        lambda gene: gene.name in ["ENSMUSG00000000003", "ENSMUSG00000000037"]
    ).saveas()
    # don't use the fix() convenience function because we have both tabs (field
    # sep) and spaces (attributes sep)
    expected = dedent(
        """\
    chrX	gffutils_derived	gene	77837901	77853623	.	-	.	gene_id "ENSMUSG00000000003";
    chrX	gffutils_derived	gene	161117193	161258213	.	+	.	gene_id "ENSMUSG00000000037";
    """
    )
    assert str(y) == expected


def test_issue_168():
    # Regression test:
    # this would previously segfault in at least pysam 0.8.4
    #
    x = pybedtools.example_bedtool("1000genomes-example.vcf")
    fn = x.bgzip(is_sorted=True, force=True)
    y = pybedtools.BedTool(fn)


def test_issue_169():
    x = pybedtools.example_bedtool("1000genomes-example.vcf")
    fn = x.bgzip(is_sorted=False, force=True)
    line = gzip.open(fn, "rt").readline()
    assert str(line).startswith("#"), line


def test_issue_196():
    bed = pybedtools.BedTool(
        """
        8 129185980 129186130 A 0.1
        8 129185980 129186130 B 0.2
        """,
        from_string=True,
    )
    bed = bed.tabix()
    snp = pybedtools.BedTool("8\t129186110\t129186111\trs72722756", from_string=True)
    intersection = bed.tabix_intervals(
        "{}:{}-{}".format("8", 129186110, 129186111)
    ).intersect(snp, wa=True, wb=True)

    # prior to fixing this issue, intervals would be concatenated. This was
    # because pysam.ctabix.tabixIterator does not include newlines when
    # yielding. The incorrect output was this:
    """
    8   129185980   129186130   A   0.18   129185980   129186130   B   0.2   8   129186110   129186111   rs72722756
    """

    # but should be this:
    assert intersection == fix(
        """
        8       129185980       129186130       A       0.1     8       129186110       129186111       rs72722756
        8       129185980       129186130       B       0.2     8       129186110       129186111       rs72722756
        """
    )


def test_issue_178():
    try:
        fn = pybedtools.example_filename("gdc.othersort.bam")
        pybedtools.contrib.bigwig.bam_to_bigwig(fn, genome="dm3", output="tmp.bw")
        x = pybedtools.contrib.bigwig.bigwig_to_bedgraph("tmp.bw")
        assert x == fix(
            """
            chr2L   70      75      1
            chr2L   140     145     1
            chr2L   150     155     1
            chr2L   160     165     1
            chr2L   210     215     1
            chrX    10      15      1
            chrX    70      75      1
            chrX    140     145     1
            """
        )
        os.unlink("tmp.bw")

    # If bedGraphToBigWig is not on the path, see
    # https://github.com/daler/pybedtools/issues/227
    except FileNotFoundError:
        pass


def test_issue_180():
    a = pybedtools.example_bedtool("a.bed")
    a = a.tabix(force=True)
    assert a.tabix_contigs() == ["chr1"]


def test_issue_181():
    a = pybedtools.example_bedtool("a.bed")
    a = a.tabix(force=True)
    a.tabix_intervals("none:1-5")
    with pytest.raises(ValueError):
        a.tabix_intervals("none:1-5", check_coordinates=True)


def test_issue_203():
    x = pybedtools.example_bedtool("x.bed")
    x.truncate_to_chrom(genome="hg19")


def test_issue_217():

    # the doctest at
    # https://daler.github.io/pybedtools/intervals.html#common-interval-attributes
    # passes, so let's start with that
    x = pybedtools.example_bedtool("a.bed")[0]
    print(x)
    assert x.name == "feature1"

    # construct another interval using the same fields
    y = pybedtools.Interval(
        x.fields[0],
        int(x.fields[1]),
        int(x.fields[2]),
        x.fields[3],
        x.fields[4],
        x.fields[5],
    )

    # and using create_interval_from_list, which many internal functions use:
    z = pybedtools.create_interval_from_list(x.fields)

    # They are identical in all meaningful ways . . . .
    assert x.fields == y.fields == z.fields
    assert str(x) == str(y) == str(z) == "chr1\t1\t100\tfeature1\t0\t+\n"
    assert type(x) == type(y) == type(z) == pybedtools.Interval
    assert x.chrom == y.chrom == z.chrom == "chr1"
    assert x.start == y.start == z.start == 1
    assert x.stop == y.stop == z.stop == 100
    assert x.strand == y.strand == z.strand == "+"
    assert x.score == y.score == z.score == "0"

    assert x.file_type == "bed"

    # Previously this returned None
    assert y.file_type == "bed"

    assert z.file_type == "bed"

    assert x.name == "feature1"

    # Previously the directly-created Interval object returned None for a name.
    assert y.name == "feature1"

    assert z.name == "feature1"


def test_issue_218():
    from pybedtools.helpers import set_bedtools_path, get_bedtools_path
    from pybedtools import BedTool

    orig_path = get_bedtools_path()

    # As pointed out in #222, example_bedtool behaves differently from BedTool.
    # example_bedtool is defined in pybedtools.bedtool but pybedtools.BedTool
    # is imported in pybedtools.__init__. So check various constructors here.
    for constructor in (
        lambda x: pybedtools.example_bedtool(x),
        lambda x: pybedtools.BedTool(pybedtools.example_filename(x)),
        lambda x: pybedtools.bedtool.BedTool(pybedtools.example_filename(x)),
        # NOTE: we likely need recursive reloading (like IPython.deepreload)
        # for this to work:
        #
        # lambda x: BedTool(pybedtools.example_filename(x)),
    ):

        x = constructor("x.bed")
        x.sort()
        assert "Original BEDTools help" in pybedtools.bedtool.BedTool.sort.__doc__
        assert "Original BEDTools help" in x.sort.__doc__

        set_bedtools_path("nonexistent")

        # Calling BEDTools with non-existent path, but the docstring should not
        # have been changed.
        with pytest.raises(OSError):
            x.sort()
        assert "Original BEDTools help" in x.sort.__doc__

        # The class's docstring should have been reset though.
        assert pybedtools.bedtool.BedTool.sort.__doc__ is None

        # Creating a new BedTool object now that bedtools is not on the path
        # should detect that, adding a method that raises
        # NotImplementedError...
        y = constructor("x.bed")
        with pytest.raises(NotImplementedError):
            y.sort()

        # ...and correspondingly no docstring
        assert y.sort.__doc__ is None
        assert pybedtools.bedtool.BedTool.sort.__doc__ is None

        # Reset the path, and ensure the resetting works
        set_bedtools_path()
        z = constructor("x.bed")
        z.sort()


def test_issue_231():
    def filt(f):
        raise ValueError("failed")

    a = pybedtools.example_bedtool("a.bed")

    # Previously, ValueErrors in filter/each functions were silently ignored
    with pytest.raises(ValueError):
        assert list(a.filter(filt)) == []
    with pytest.raises(ValueError):
        assert [i for i in a if filt(i)] == []


def test_issue_233():
    """
    Make sure hitting a blank line while iterating does not raise IndexError.
    """
    tmp = pybedtools.BedTool._tmp()
    with open(tmp, "w") as fout:
        fout.write(
            dedent(
                """

            chr1\t1\t5

            # chr2\t5\t9
            """
            )
        )
    x = pybedtools.BedTool(tmp)

    # Previously raised IndexError:
    print(x)


def test_issue_246():
    a = pybedtools.BedTool(
        """
        chr1    14831331        14831332        0       name1   A       25      16      0       9       0       0
        chr1    14831623        14831624        0       name2   A       23      16      0       7       0       0
        chr2    7730095 7730096 0       name3   A       20      18      0       2       0       0
        chr2    7735877 7735878 0       name4   A       25      16      0       9       0       0
        """,
        from_string=True,
    )
    b = pybedtools.BedTool(
        """
        chr1    14805135        14882224        geneA   100     +
        """,
        from_string=True,
    )
    ab = a.intersect(b, loj=True)
    assert ab.file_type == "bed"
    print(ab)


def test_issue_251():
    g = pybedtools.example_bedtool("a.bed")
    i = g[0]
    i
    i.fields
    i.attrs

    # previously, this would raise
    # "ValueError: Interval.attrs was not None, but this was a non-GFF Interval
    #
    i.fields


def test_issue_257():
    try:
        import pandas
        import numpy as np
    except ImportError:
        pytest.mark.skip("Pandas not installed; skipping")
    df = pybedtools.example_bedtool("a.bed").to_dataframe()
    df.iloc[-1, -3:] = np.nan
    b = pybedtools.BedTool.from_dataframe(df)
    assert str(b) == fix(
        """
        chr1        1       100     feature1        0.0     +
        chr1        100     200     feature2        0.0     +
        chr1        150     500     feature3        0.0     -
        chr1        900     950     .               .       .
        """
    )


def test_issue_258():
    """
    Non-BED format BedTool objects can still use to_dataframe and use their own
    header
    """
    a = pybedtools.BedTool(
        """
        chr1  1 5
        chr1  5 10
        """,
        from_string=True,
    )
    tmp = pybedtools.BedTool._tmp()
    with open(tmp, "w") as fout:
        fout.write(">chr1\n" "ACACGACTACACTGACTGTGTCGACTAGCACTACGACTGCAGGCATATAC\n")
    b = a.nucleotide_content(fi=tmp)
    df = b.to_dataframe(disable_auto_names=True)
    assert list(df.columns) == [
        "#1_usercol",
        "2_usercol",
        "3_usercol",
        "4_pct_at",
        "5_pct_gc",
        "6_num_A",
        "7_num_C",
        "8_num_G",
        "9_num_T",
        "10_num_N",
        "11_num_oth",
        "12_seq_len",
    ]


def test_issue_303():
    # Issue 303 describes hitting a cap of 253 -b files. Locally I hit a limit
    # at 510 on Linux and observe the same on travis-ci. On macOS it's 256.
    #
    # The fix was to check the args in bedtool._wraps, and raise an exception
    # if there's more than supported filenames provided. Note that it works
    # fine with many BedTool objects.

    ulimit = subprocess.run(
        ['/bin/bash', '-c', "ulimit -n"], capture_output=True, universal_newlines=True
    )
    ulimit = int(ulimit.stdout)
    print(ulimit)

    b = []
    current_prefix = pybedtools.settings.tempfile_prefix
    pybedtools.settings.tempfile_prefix = "/tmp/p"
    for i in range(ulimit):
        b.append(
            pybedtools.BedTool(
                "chr1\t{0}\t{1}\tb{0}".format(i, i + 1), from_string=True
            )
        )
    pybedtools.settings.tempfile_prefix = current_prefix
    a = pybedtools.example_bedtool("a.bed")

    # Use many BedTool objects; this works
    x = a.intersect(b, wao=True, filenames=True)

    # Try different cutoffs, providing filenames rather than BedTool objects.
    # Note that on some systems this will hit `ARG_MAX` of the system before it
    # hits the ulimit.
    #
    # Rather than find (and push) the limits of whatever system this test is
    # running on, for now use 510 as a reasonable test for "many".
    for n in [64, 256, 510]:
        if n >= ulimit:
            print('ulimit of', ulimit, 'reached; stopping')
            break
        b2 = [i.fn for i in b[:n]]
        try:
            y = a.intersect(b2)

        # If running on a system that supports <n filenames, we'll get
        # a BEDToolsError, so catch that and report here
        except (pybedtools.helpers.BEDToolsError, OSError):
            raise ValueError("Hit a limit at {0} files".format(n))

    # Otherwise, too many filenames should raise a pybedtoolsError as detected
    # by the _wraps() function.
    with pytest.raises(pybedtools.helpers.BEDToolsError):
        y = a.intersect([i.fn for i in b])


def test_issue_291():
    s = "chr1	10	100\n"
    a = pybedtools.BedTool(s, from_string=True)

    # Create a gzipped file identical to a, bypassing the .saveas() mechanism
    tmpgz = pybedtools.BedTool._tmp() + ".gz"
    with gzip.open(tmpgz, "wt") as fout:
        fout.write(s)
    b = pybedtools.BedTool(tmpgz)

    assert a == b

    prefix = pybedtools.BedTool._tmp()

    # save as uncompressed
    c = a.saveas(prefix)

    # extension triggers compressed output from uncompressed input
    d = a.saveas(prefix + ".gz")

    # compressed output from compressed input.
    #
    # Previously this would fail with:
    # UnicodeDecodeError: 'utf-8' codec can't decode byte 0x8b in position 1: invalid start byte
    #
    # The problem was that only the output compression state was being tracked,
    # so compressed input was being opened as uncompressed. Solution was to
    # track input and output compression states separately.
    e = b.saveas(prefix + "x.gz")

    assert a == b == c == d == e


def test_issue_319():
    vrn_file = os.path.join(testdir, "data", "issue319.vcf.gz")
    spliceslop = os.path.join(testdir, "data", "issue319.bed")
    output_bed = os.path.join(testdir, "data", "issue319.out.bed")
    bt = pybedtools.BedTool(vrn_file).intersect(spliceslop, wa=True, header=True, v=True).saveas(output_bed)


def test_issue_333():
    tmp = pybedtools.BedTool._tmp()
    with open(tmp, 'w') as fout:
        pass
    a = pybedtools.BedTool(tmp)

    # Previously would raise EmptyDataError:
    a.to_dataframe()


def test_issue_343():
    def shift_bed(f, shift):
        f.start += shift
        f.stop += shift
        return f

    a = pybedtools.example_bedtool('a.bed')

    # The fix was to ensure that BedTool.remove_invalid() is always working
    # with a file-based BedTool (whcih means calling .saveas() if needed)
    (
        a
        .each(shift_bed, -200)
        .remove_invalid()
        .sort()
    )


def test_issue_345():
    a = pybedtools.example_bedtool('a.bed')
    b = pybedtools.example_bedtool('b.bed')
    c = pybedtools.example_bedtool('c.gff')

    z = a.intersect(b=[b.fn,c.fn], C=True, filenames=True)

    # assert " ".join(z._cmds) == f'intersectBed -filenames -b {b.fn} {c.fn} -a {a.fn} -C'
    assert " ".join(z._cmds) == f'intersectBed -a {a.fn} -filenames -b {b.fn} {c.fn} -C'

def test_issue_348():
    i = pybedtools.Interval('chr1', 1, 100, 'feature1', '.', '.', otherfields=['f1'])


def test_issue_355():
    vcf = pybedtools.example_bedtool('v.vcf')
    for line in open(vcf.fn):
        if not line.startswith('#'):
            break
    assert line.split('\t')[1] == '14'
    assert vcf[0].start == 13

<<<<<<< HEAD
def test_genome_dict_sort():
    genome = {
        "chr1": (0, 5000),
        "chr9": (0, 5000),
        "chr12": (0, 5000),
    }

    # example taken from BedTool.sort() doctest
    bed = pybedtools.BedTool(
        """
        chr9 300 400
        chr1 100 200
        chr1 1 50
        chr12 1 100
        chr9 500 600
        """,
        from_string=True,
    )

    result = bed.sort(genome=genome)

    assert result == fix(
        """
        chr1	1	50
        chr1	100	200
        chr9	300	400
        chr9	500	600
        chr12	1	100
        """
    ), result
=======

def test_issue_365():
    # confirming that narrowPeak works; #365 may be due to spaces rather than
    # tabs in user's original file or maybe copying from UCSC
    a = pybedtools.example_bedtool('example.narrowPeak')
    a[0]
>>>>>>> 5350e38c
<|MERGE_RESOLUTION|>--- conflicted
+++ resolved
@@ -875,7 +875,7 @@
     assert line.split('\t')[1] == '14'
     assert vcf[0].start == 13
 
-<<<<<<< HEAD
+    
 def test_genome_dict_sort():
     genome = {
         "chr1": (0, 5000),
@@ -906,11 +906,10 @@
         chr12	1	100
         """
     ), result
-=======
+
 
 def test_issue_365():
     # confirming that narrowPeak works; #365 may be due to spaces rather than
     # tabs in user's original file or maybe copying from UCSC
     a = pybedtools.example_bedtool('example.narrowPeak')
-    a[0]
->>>>>>> 5350e38c
+    a[0]