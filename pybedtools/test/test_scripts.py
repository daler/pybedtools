import pybedtools
from .tfuncs import setup, teardown
from pybedtools.scripts import annotate, venn_mpl, venn_gchart
from nose.tools import assert_raises, assert_equal
<<<<<<< HEAD
=======
from nose.plugins.attrib import attr
from nose.plugins.skip import SkipTest
>>>>>>> 67a030f9
import os
import sys


def test_annotate_main():
    # exits after printing help when sys.argv is not as it should be.
    orig_stderr = sys.stderr
    sys.stderr = open('annotmp','w')
    assert_raises(SystemExit, annotate.main)
    sys.stderr = orig_stderr
    os.unlink('annotmp')

def test_annotate_closest():
    a = pybedtools.example_bedtool('m1.bed')
    b = pybedtools.example_bedtool('mm9.bed12')
    c = annotate.add_closest(a, b)
    assert len(a) == len(c), (len(a), len(c), str(c))
    assert a.field_count() == c.field_count() - 2
    # in this test-case, the final column should be exon;intron
    # since m1 completely contains both an exon and an intron.
    f = next(iter(c))
    # waiting for fix to bedtools:
    #assert f.fields[-1] == "exon;intron", f.fields[-1]


def test_annotate_xstream():
    a = pybedtools.example_bedtool('m1.bed')
    b = pybedtools.example_bedtool('mm9.bed12')
    c = annotate.add_xstream(a, b, dist=1000, updown="up")
    assert a.field_count() == c.field_count() - 1
    assert len(a) == len(c)
    d = annotate.add_xstream(c, b, dist=1000, updown="down")
    assert a.field_count() == d.field_count() - 2


def test_venn_mpl():
    """
    compares output image to expected
    """
    try:
        import matplotlib
    except ImportError:
        import sys
        sys.stderr.write('Need matplotlib installed to test venn_mpl')
        return

    here = os.path.dirname(__file__)
    expected_fn = os.path.join(here, 'mpl-expected.png')

    original = pybedtools.example_bedtool('rmsk.hg18.chr21.small.bed').sort().merge()
    a = pybedtools.BedTool(original[:300]).saveas()
    b = pybedtools.BedTool(original[:20]).saveas().cat(pybedtools.BedTool(original[400:500]).saveas())
    c = pybedtools.BedTool(original[15:30]).saveas().cat(pybedtools.BedTool(original[450:650]).saveas())

    outfn = 'mplout.png'
    venn_mpl.venn_mpl(a=a.fn, b=b.fn, c=c.fn, colors=['r','b','g'], outfn=outfn, labels=['a','b','c'])

    # On a different machine, the created image is not visibly different but is
    # numerically different.  Not sure what a reasonable tolerance is, but this
    # seems to work for now....
    o = matplotlib.image.imread(outfn)
    e = matplotlib.image.imread(expected_fn)

    TOLERANCE = 200
    SUM = abs((o - e).sum())
    assert SUM < TOLERANCE, SUM

    os.unlink(outfn)

<<<<<<< HEAD


=======
>>>>>>> 67a030f9
def test_venn_gchart_data_is_correct():
    original = pybedtools.example_bedtool('rmsk.hg18.chr21.small.bed').sort().merge()
    a = pybedtools.BedTool(original[:300]).saveas()
    b = pybedtools.BedTool(original[:20]).saveas().cat(pybedtools.BedTool(original[400:500]).saveas())
    c = pybedtools.BedTool(original[15:30]).saveas().cat(pybedtools.BedTool(original[450:650]).saveas())

    colors='00FF00,FF0000,0000FF'
    labels = 'a,b,c'

    expected_data = {'chco': '00FF00,FF0000,0000FF',
                     'chd': 't:1.0,0.4,0.7167,0.0667,0.05,0.1833,0.0167',
                     'chs': '300x300',
                     'cht': 'v',
                     'chdl': 'a|b|c'}

    data = venn_gchart.venn_gchart(a=a.fn,
                            b=b.fn,
                            c=c.fn,
                            colors=colors.split(','),
                            labels=labels.split(','),
                            size='300x300')

    for key in expected_data.keys():
        e = expected_data[key]
        o = data[key]
        assert_equal(e, o, 'Key:{!r}\nExpected:{!r}\nObserved:{!r}\n'.format(key, e, o))


def test_venn_gchart_png_is_saved_correctly():
    from nose.plugins.skip import SkipTest
<<<<<<< HEAD
    raise SkipTest('Small differences between fonts in PDF are sometimes produced and need to be accounted for')
=======
    raise SkipTest('Small differences between fonts in PNG are sometimes produced and need to be accounted for')
>>>>>>> 67a030f9
    here = os.path.dirname(__file__)
    expected = open(os.path.join(here, 'gchart-expected.png')).read()

    original = pybedtools.example_bedtool('rmsk.hg18.chr21.small.bed').sort().merge()
    a = pybedtools.BedTool(original[:300]).saveas()
    b = pybedtools.BedTool(original[:20]).saveas().cat(pybedtools.BedTool(original[400:500]).saveas())
    c = pybedtools.BedTool(original[15:30]).saveas().cat(pybedtools.BedTool(original[450:650]).saveas())

    colors='00FF00,FF0000,0000FF'
    outfn = 'gchart_out.png'
    labels = 'a,b,c'

    data = venn_gchart.venn_gchart(a=a.fn,
                            b=b.fn,
                            c=c.fn,
                            colors=colors.split(','),
                            labels=labels.split(','),
                            size='300x300')

    venn_gchart.gchart(data, outfn)
    assert_equal(open(outfn).read(), expected)
    os.unlink(outfn)

def test_venn_mpl_main():
    orig_stderr = sys.stderr
    sys.stderr = open('mpltmp','w')
    assert_raises(SystemExit, venn_mpl.main)
    sys.stderr = orig_stderr
    os.unlink('mpltmp')

def test_venn_gchart_main():
    orig_stderr = sys.stderr
    sys.stderr = open('gcharttmp','w')
    assert_raises(SystemExit, venn_gchart.main)
    sys.stderr = orig_stderr
    os.unlink('gcharttmp')<|MERGE_RESOLUTION|>--- conflicted
+++ resolved
@@ -2,11 +2,8 @@
 from .tfuncs import setup, teardown
 from pybedtools.scripts import annotate, venn_mpl, venn_gchart
 from nose.tools import assert_raises, assert_equal
-<<<<<<< HEAD
-=======
 from nose.plugins.attrib import attr
 from nose.plugins.skip import SkipTest
->>>>>>> 67a030f9
 import os
 import sys
 
@@ -76,11 +73,6 @@
 
     os.unlink(outfn)
 
-<<<<<<< HEAD
-
-
-=======
->>>>>>> 67a030f9
 def test_venn_gchart_data_is_correct():
     original = pybedtools.example_bedtool('rmsk.hg18.chr21.small.bed').sort().merge()
     a = pybedtools.BedTool(original[:300]).saveas()
@@ -111,11 +103,7 @@
 
 def test_venn_gchart_png_is_saved_correctly():
     from nose.plugins.skip import SkipTest
-<<<<<<< HEAD
-    raise SkipTest('Small differences between fonts in PDF are sometimes produced and need to be accounted for')
-=======
     raise SkipTest('Small differences between fonts in PNG are sometimes produced and need to be accounted for')
->>>>>>> 67a030f9
     here = os.path.dirname(__file__)
     expected = open(os.path.join(here, 'gchart-expected.png')).read()
 
