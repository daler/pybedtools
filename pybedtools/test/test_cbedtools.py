--- conflicted
+++ resolved
@@ -347,11 +347,7 @@
     assert len(m.all_hits(i2, same_strand=True)) == 0
 
     a = pybedtools.BedTool('chr1 3 3', from_string=True)
-<<<<<<< HEAD
-    print [len(i) for i in a.intervals]
-=======
     print([len(i) for i in a.intervals])
->>>>>>> 67a030f9
     result = a.intervals.all_hits(Interval('chr1', 3, 3))
     assert len(result) == 1, result
 
