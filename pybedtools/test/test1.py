--- conflicted
+++ resolved
@@ -650,13 +650,9 @@
     a = pybedtools.example_bedtool('a.bed')
     b = pybedtools.BedTool(a)
     assert b.fn == a.fn
-<<<<<<< HEAD
-    with pytest.raises(ValueError):
+    e = FileNotFoundError if six.PY3 else ValueError
+    with pytest.raises(e):
         pybedtools.BedTool('nonexistend.bed')
-=======
-    e = FileNotFoundError if six.PY3 else ValueError
-    assert_raises(e, pybedtools.BedTool,'nonexistent.bed')
->>>>>>> c347c5c0
 
     # note that *s* has both tabs and spaces....
     s = """
