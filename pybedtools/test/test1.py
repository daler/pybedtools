--- conflicted
+++ resolved
@@ -147,61 +147,6 @@
 #   easily described in YAML
 # ----------------------------------------------------------------------------
 
-<<<<<<< HEAD
-=======
-def test_bed6():
-    a = pybedtools.example_bedtool('mm9.bed12')
-    b = a.bed6()
-
-def test_intersect():
-    a = pybedtools.example_bedtool('a.bed')
-    b = pybedtools.example_bedtool('b.bed')
-    assert a.intersect(b.fn) == a.intersect(b)
-
-
-    # straight-up
-    expected = fix("""
-    chr1 155 200 feature2 0 +
-    chr1 155 200 feature3 0 -
-    chr1 900 901 feature4 0 +
-    """)
-    assert str(a.intersect(b)) == expected
-
-    # a that have b
-    expected = fix("""
-    chr1 100 200 feature2 0 +
-    chr1 150 500 feature3 0 -
-    chr1 900 950 feature4 0 +
-    """)
-    assert str(a.intersect(b,u=True)) == expected
-
-    # stranded straight-up
-    expected = fix("""
-    chr1 155 200 feature3 0 -
-    chr1 900 901 feature4 0 +
-    """)
-    assert str(a.intersect(b,s=True)) == expected
-
-    # stranded a that have b
-    expected = fix("""
-    chr1 150 500 feature3 0 -
-    chr1 900 950 feature4 0 +
-    """)
-    assert str(a.intersect(b, u=True, s=True)) == expected
-
-    # a with no b
-    expected = fix("""
-    chr1 1 100 feature1 0 +
-    """)
-    assert str(a.intersect(b, v=True)) == expected
-
-    # stranded a with no b
-    expected = fix("""
-    chr1 1   100 feature1 0 +
-    chr1 100 200 feature2 0 +
-    """)
-    assert str(a.intersect(b, v=True, s=True)) == expected
-
 
 def test_iterator():
     # makes sure we're ignoring non-feature lines
@@ -232,10 +177,6 @@
     assert 'MISSING FILE' in repr(c)
 
     print a.head(1)
-
-def test_bed6():
-    a = pybedtools.example_bedtool('mm9.bed12')
-    b = a.bed6()
 
 def test_introns():
     a = pybedtools.example_bedtool('mm9.bed12')
@@ -251,110 +192,6 @@
     assert len(bi) == int(bfeat[9]) - 1, (len(bi), len(b))
 
 
-def test_intersect():
-    a = pybedtools.example_bedtool('a.bed')
-    b = pybedtools.example_bedtool('b.bed')
-    assert a.intersect(b.fn) == a.intersect(b)
-
-
-    # straight-up
-    expected = fix("""
-    chr1 155 200 feature2 0 +
-    chr1 155 200 feature3 0 -
-    chr1 900 901 feature4 0 +
-    """)
-    assert str(a.intersect(b)) == expected
-    
-    # a that have b
-    expected = fix("""
-    chr1 100 200 feature2 0 +
-    chr1 150 500 feature3 0 -
-    chr1 900 950 feature4 0 +
-    """)
-    assert str(a.intersect(b,u=True)) == expected
-    
-    # stranded straight-up
-    expected = fix("""
-    chr1 155 200 feature3 0 -
-    chr1 900 901 feature4 0 +
-    """)
-    assert str(a.intersect(b,s=True)) == expected
-
-    # stranded a that have b
-    expected = fix("""
-    chr1 150 500 feature3 0 -
-    chr1 900 950 feature4 0 +
-    """)
-    assert str(a.intersect(b, u=True, s=True)) == expected
-
-    # a with no b
-    expected = fix("""
-    chr1 1 100 feature1 0 +
-    """)
-    assert str(a.intersect(b, v=True)) == expected
-
-    # stranded a with no b
-    expected = fix("""
-    chr1 1   100 feature1 0 +
-    chr1 100 200 feature2 0 +
-    """)
-    assert str(a.intersect(b, v=True, s=True)) == expected
-
-def test_subtract():
-    a = pybedtools.example_bedtool('a.bed')
-    b = pybedtools.example_bedtool('b.bed')
-
-    # plain 'old subtract
-    results = str(a.subtract(b))
-    expected = fix("""
-    chr1	1	100	feature1	0	+
-    chr1	100	155	feature2	0	+
-    chr1	150	155	feature3	0	-
-    chr1	200	500	feature3	0	-
-    chr1	901	950	feature4	0	+""")
-    assert results == expected
-
-    # strand-specific
-    results = str(a.subtract(b,s=True))
-    print results
-    expected = fix("""
-    chr1	1	100	feature1	0	+
-    chr1	100	200	feature2	0	+
-    chr1	150	155	feature3	0	-
-    chr1	200	500	feature3	0	-
-    chr1	901	950	feature4	0	+""")
-    assert results == expected
-
-    # the difference in f=0.2 and f=0.1 is in feature5 of b.  Since feature2
-    # and feature3 of a overlap, it's seeing the 'a' feature as a 399-bp
-    # feature (chr1:100-500), and feature5 of 'b' overlaps this by 44 bp.
-    #
-    # So the threshold fraction should be
-    #
-    #   44/399 = 0.1103 
-    #
-    # f > 0.1103 should return no subtractions, because nothing in b overlaps by that much.
-    # However, 0.12 doesn't work; need to go to 0.13 . . .
-    results = str(a.subtract(b,s=True,f=0.13))
-    expected = fix("""
-    chr1	1	100	feature1	0	+
-    chr1	100	200	feature2	0	+
-    chr1	150	500	feature3	0	-
-    chr1	900	950	feature4	0	+""")
-    assert results == expected
-
-    # f < 0.1103, so should get a subtraction
-    results = str(a.subtract(b,s=True,f=0.1))
-    print results
-    expected = fix("""
-    chr1	1	100	feature1	0	+
-    chr1	100	200	feature2	0	+
-    chr1	150	155	feature3	0	-
-    chr1	200	500	feature3	0	-
-    chr1	900	950	feature4	0	+""")
-    assert results == expected
-
->>>>>>> f9a49d70
 def test_slop():
     a = pybedtools.example_bedtool('a.bed')
 
