--- conflicted
+++ resolved
@@ -71,7 +71,6 @@
     # "-a" ought to be in the help string for intersectBed somewhere....
     assert '-a' in dummy2.__doc__
 
-<<<<<<< HEAD
 def test_bedtools_check():
     # this should run fine (especially since we've already imported pybedtools)
     pybedtools.check_for_bedtools()
@@ -106,7 +105,7 @@
     assert expected == results
 
     assert_raises(OSError, pybedtools.get_chromsizes_from_ucsc, **dict(genome='hg17', mysql='nonexistent'))
-=======
+
 def test_subset():
     a = pybedtools.bedtool(pybedtools.example_bed_fn('a.bed'))
     import random
@@ -114,8 +113,6 @@
 
     s = list(a.random_subset(1).features())
     assert len(s) == 1
->>>>>>> 54b8446e
-
     assert isinstance(s[0], pybedtools.features.bedfeature)
 
 
@@ -522,7 +519,6 @@
     assert results == expected
   
 
-
 def teardown():
     # always run this!
     pybedtools.cleanup(remove_all=True)
