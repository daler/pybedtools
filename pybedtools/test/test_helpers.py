--- conflicted
+++ resolved
@@ -154,19 +154,13 @@
     assert a.fn == os.path.join(testdir, 'data', 'a.bed')
 
     # complain appropriately if nonexistent paths are asked for
-<<<<<<< HEAD
-    with pytest.raises(ValueError):
+    e = FileNotFoundError if six.PY3 else ValueError
+    with pytest.raises(e):
         pybedtools.example_filename('nonexistent')
-    with pytest.raises(ValueError):
+    with pytest.raises(e):
         pybedtools.example_bedtool('nonexistent')
-    with pytest.raises(ValueError):
+    with pytest.raises(e):
         pybedtools.set_tempdir('nonexistent')
-=======
-    e = FileNotFoundError if six.PY3 else ValueError
-    assert_raises(e, pybedtools.example_filename, 'nonexistent')
-    assert_raises(e, pybedtools.example_bedtool, 'nonexistent')
-    assert_raises(e, pybedtools.set_tempdir, 'nonexistent')
->>>>>>> c347c5c0
 
 
 def teardown():
