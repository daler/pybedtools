#!/usr/bin/env python
"""
Given 3 files, creates a 3-way Venn diagram of intersections using matplotlib; \
see :mod:`pybedtools.contrib.venn_maker` for more flexibility.

Numbers are placed on the diagram.  If you don't have matplotlib installed.
try venn_gchart.py to use the Google Chart API instead.

The values in the diagram assume:

    * unstranded intersections
    * no features that are nested inside larger features
"""

import argparse
import sys
import os
import pybedtools

<<<<<<< HEAD
def venn_mpl(a, b, c, colors=None, outfn="out.png", labels=None, by_length=False):
=======

def venn_mpl(a, b, c, colors=None, outfn="out.png", labels=None, dpi=300):
>>>>>>> 07516d42
    """
    *a*, *b*, and *c* are filenames to BED-like files.

    *colors* is a list of matplotlib colors for the Venn diagram circles.

    *outfn* is the resulting output file.  This is passed directly to
    fig.savefig(), so you can supply extensions of .png, .pdf, or whatever your
    matplotlib installation supports.

    *labels* is a list of labels to use for each of the files; by default the
    labels are ['a','b','c']
<<<<<<< HEAD

    *by_length* if True, then instead of plotting number of intervals, plot combined
    lengths of intervals
=======
    
    *dpi* is the dpi setting passed to matplotlib savefig
>>>>>>> 07516d42
    """
    try:
        import matplotlib.pyplot as plt
        from matplotlib.patches import Circle
    except ImportError:
        sys.stderr.write(
            "matplotlib is required to make a Venn diagram with %s\n"
            % os.path.basename(sys.argv[0])
        )
        sys.exit(1)

    a = pybedtools.BedTool(a)
    b = pybedtools.BedTool(b)
    c = pybedtools.BedTool(c)
    count_features = lambda x:x.count()
    if by_length:
        count_features = lambda x:x.total_coverage()

    if colors is None:
        colors = ["r", "b", "g"]

    radius = 6.0
    center = 0.0
    offset = radius / 2

    if labels is None:
        labels = ["a", "b", "c"]

    circle_a = Circle(
        xy=(center - offset, center + offset),
        radius=radius,
        edgecolor=colors[0],
        label=labels[0],
    )
    circle_b = Circle(
        xy=(center + offset, center + offset),
        radius=radius,
        edgecolor=colors[1],
        label=labels[1],
    )
    circle_c = Circle(
        xy=(center, center - offset),
        radius=radius,
        edgecolor=colors[2],
        label=labels[2],
    )

    fig = plt.figure(facecolor="w")
    ax = fig.add_subplot(111)

    for circle in (circle_a, circle_b, circle_c):
        circle.set_facecolor("none")
        circle.set_linewidth(3)
        ax.add_patch(circle)

    ax.axis("tight")
    ax.axis("equal")
    ax.set_axis_off()

    kwargs = dict(horizontalalignment="center")

    # Unique to A
    ax.text(center - 2 * offset, center + offset, str(count_features(a - b - c)), **kwargs)

    # Unique to B
    ax.text(center + 2 * offset, center + offset, str(count_features(b - a - c)), **kwargs)

    # Unique to C
    ax.text(center, center - 2 * offset, str(count_features(c - a - b)), **kwargs)

    # A and B not C
    ax.text(
        center, center + 2 * offset - 0.5 * offset, str(count_features(a + b - c)), **kwargs
    )

    # A and C not B
    ax.text(
        center - 1.2 * offset, center - 0.5 * offset, str(count_features(a + c - b)), **kwargs
    )

    # B and C not A
    ax.text(
        center + 1.2 * offset, center - 0.5 * offset, str(count_features(b + c - a)), **kwargs
    )

    # all
    ax.text(center, center, str(count_features(a + b + c)), **kwargs)

    ax.legend(loc="best")

    fig.savefig(outfn, dpi=dpi)

    plt.close(fig)


def main():
    """Create a 3-way Venn diagram, using matplotlib"""
    op = argparse.ArgumentParser(description=__doc__, prog=sys.argv[0])
    op.add_argument("-a", help="File to use for the left-most circle")
    op.add_argument("-b", help="File to use for the right-most circle")
    op.add_argument("-c", help="File to use for the bottom circle")
    op.add_argument(
        "--labels",
        help="Optional comma-separated list of " "labels for a, b, and c",
        default="a,b,c",
    )
    op.add_argument(
        "--colors",
        default="r,b,g",
        help="Comma-separated list of matplotlib-valid colors "
        "for circles a, b, and c.  E.g., --colors=r,b,k",
    )
    op.add_argument(
        "-o",
        default="out.png",
        help="Output file to save as.  Extension is "
        'meaningful, e.g., out.pdf, out.png, out.svg.  Default is "%(default)s"',
    )
    op.add_argument(
        "--test", action="store_true", help="run test, overriding all other options."
    )
    options = op.parse_args()

    reqd_args = ["a", "b", "c"]
    if not options.test:
        for ra in reqd_args:
            if not getattr(options, ra):
                op.print_help()
                sys.stderr.write('Missing required arg "%s"\n' % ra)
                sys.exit(1)

    if options.test:
        pybedtools.bedtool.random.seed(1)
        a = pybedtools.example_bedtool("rmsk.hg18.chr21.small.bed")
        b = pybedtools.example_bedtool("venn.b.bed")
        c = pybedtools.example_bedtool("venn.c.bed")
        options.a = a.fn
        options.b = b.fn
        options.c = c.fn
        options.colors = "r,b,g"
        options.o = "out.png"
        options.labels = "a,b,c"

    venn_mpl(
        a=options.a,
        b=options.b,
        c=options.c,
        colors=options.colors.split(","),
        labels=options.labels.split(","),
        outfn=options.o,
    )


if __name__ == "__main__":
    import doctest

    if doctest.testmod(optionflags=doctest.ELLIPSIS).failed == 0:
        main()<|MERGE_RESOLUTION|>--- conflicted
+++ resolved
@@ -17,12 +17,7 @@
 import os
 import pybedtools
 
-<<<<<<< HEAD
 def venn_mpl(a, b, c, colors=None, outfn="out.png", labels=None, by_length=False):
-=======
-
-def venn_mpl(a, b, c, colors=None, outfn="out.png", labels=None, dpi=300):
->>>>>>> 07516d42
     """
     *a*, *b*, and *c* are filenames to BED-like files.
 
@@ -34,14 +29,9 @@
 
     *labels* is a list of labels to use for each of the files; by default the
     labels are ['a','b','c']
-<<<<<<< HEAD
 
     *by_length* if True, then instead of plotting number of intervals, plot combined
     lengths of intervals
-=======
-    
-    *dpi* is the dpi setting passed to matplotlib savefig
->>>>>>> 07516d42
     """
     try:
         import matplotlib.pyplot as plt
