from __future__ import print_function
import sys
import os
import tempfile
import subprocess
import random
import string
import glob
import struct
import atexit
import six
import pysam
from six.moves import urllib
from . import cbedtools
from . import settings
from . import filenames
from . import genome_registry
from .logger import logger
from .cbedtools import create_interval_from_list


BUFSIZE = 1

_tags = {}


def _check_for_bedtools(program_to_check='intersectBed', force_check=False):
    """
    Checks installation as well as version (based on whether or not "bedtools
    intersect" works, or just "intersectBed")
    """
    if settings._bedtools_installed and not force_check:
        return True

    try:
        p = subprocess.Popen(
            [os.path.join(settings._bedtools_path, 'bedtools'),
             settings._prog_names[program_to_check]],
            stdout=subprocess.PIPE, stderr=subprocess.PIPE)
        settings._bedtools_installed = True
        settings._v_2_15_plus = True

    except (OSError, KeyError) as err:

        try:
            p = subprocess.Popen(
                [os.path.join(settings._bedtools_path, program_to_check)],
                stdout=subprocess.PIPE, stderr=subprocess.PIPE)
            settings._bedtools_installed = True
            settings._v_2_15_plus = False

        except OSError as err:
            if err.errno == 2:
                if settings._bedtools_path:
                    add_msg = "(tried path '%s')" % settings._bedtools_path
                else:
                    add_msg = ""
                raise OSError("Please make sure you have installed BEDTools"
                              "(https://github.com/arq5x/bedtools) and that "
                              "it's on the path. %s" % add_msg)


def _check_for_tabix():
    try:
        p = subprocess.Popen(
            [os.path.join(settings._tabix_path, 'tabix')],
            stdout=subprocess.PIPE, stderr=subprocess.PIPE)
        stdout, stderr = p.communicate()
        settings._tabix_installed = True
    except OSError:
        if settings._tabix_path:
            add_msg = "(tried path '%s')" % settings._tabix_path
        else:
            add_msg = ""
        raise ValueError(
            'Please install tabix and ensure it is on your path %s'
            % add_msg)


def _check_for_bgzip():
<<<<<<< HEAD
    try:
        p = subprocess.Popen(
            [os.path.join(settings._bgzip_path, 'bgzip'), '-h'],
            stdout=subprocess.PIPE, stderr=subprocess.PIPE)
        stdout, stderr = p.communicate()
        settings._bgzip_installed = True
    except OSError:
        if settings._bgzip_path:
            add_msg = "(tried path '%s')" % settings._bgzip_path
        else:
            add_msg = ""
        raise ValueError(
            'Please install tabix and ensure bgzip is on your path %s'
            % add_msg)


def _check_for_samtools():
=======
>>>>>>> 67a030f9
    try:
        p = subprocess.Popen(
            [os.path.join(settings._bgzip_path, 'bgzip'), '-h'],
            stdout=subprocess.PIPE, stderr=subprocess.PIPE)
        stdout, stderr = p.communicate()
        settings._bgzip_installed = True
    except OSError:
        if settings._bgzip_path:
            add_msg = "(tried path '%s')" % settings._bgzip_path
        else:
            add_msg = ""
        raise ValueError(
            'Please install tabix and ensure bgzip is on your path %s'
            % add_msg)


def _check_for_R():
    try:
        p = subprocess.Popen(
            [os.path.join(settings._R_path, 'R'), '--version'],
            stdout=subprocess.PIPE, stderr=subprocess.PIPE)
        settings._R_installed = True
    except OSError:
        if settings._R_path:
            add_msg = "(tried path '%s')" % settings._R_path
        else:
            add_msg = ""
        raise ValueError(
            'Please install R and ensure it is on your path %s' % add_msg)


class Error(Exception):
    """Base class for this module's exceptions"""
    pass


class BEDToolsError(Error):
    def __init__(self, cmd, msg):
        self.cmd = str(cmd)
        self.msg = str(msg)

    def __str__(self):
        m = '\nCommand was:\n\n\t' + self.cmd + '\n' + \
            '\nError message was:\n' + self.msg
        return m


def isGZIP(fn):
    with open(fn, 'rb') as f:
        start = f.read(3)
        if start == b"\x1f\x8b\x08":
            return True
    return False


def isBGZIP(fn):
    """
    Reads a filename to see if it's a BGZIPed file or not.
    """
    header_str = open(fn, 'rb').read(15)
    if len(header_str) < 15:
        return False

    header = struct.unpack_from('BBBBiBBHBBB', header_str)

    id1, id2, cm, flg, mtime, xfl, os_, xlen, si1, si2, slen = header
    if (id1 == 31) and (id2 == 139) and (cm == 8) and (flg == 4) and \
       (si1 == 66) and (si2 == 67) and (slen == 2):
        return True
    return False


def isBAM(fn):
    if not isBGZIP(fn):
        return False

    # Need to differentiate between BAM and plain 'ol BGZIP. Try reading header
    # . . .
    try:
<<<<<<< HEAD
        stdout, stderr = subprocess.Popen(
            cmds, stdout=subprocess.PIPE, stderr=open(os.devnull, 'w')).communicate()
        if stdout:
            return True
        return False

    except subprocess.CalledProcessError:
        # Non-0 return code, it means we have an error
=======
        pysam.Samfile(fn, 'rb')
        return True
    except ValueError:
>>>>>>> 67a030f9
        return False


def find_tagged(tag):
    """
    Returns the bedtool object with tagged with *tag*.  Useful for tracking
    down bedtools you made previously.
    """
    for key, item in _tags.items():
        try:
            if item._tag == tag:
                return item
        except AttributeError:
            pass
    raise ValueError('tag "%s" not found' % tag)


def _flatten_list(x):
    nested = True
    while nested:
        check_again = False
        flattened = []

        for element in x:
            if isinstance(element, list):
                flattened.extend(element)
                check_again = True
            else:
                flattened.append(element)
        nested = check_again
        x = flattened[:]
    return x


def set_tempdir(tempdir):
    """
    Set the directory for temp files.

    Useful for clusters that use a /scratch partition rather than a /tmp dir.
    Convenience function to simply set tempfile.tempdir.
    """
    if not os.path.exists(tempdir):
        errstr = 'The tempdir you specified, %s, does not exist' % tempdir
        raise ValueError(errstr)
    tempfile.tempdir = tempdir


def get_tempdir():
    """
    Gets the current tempdir for the module.
    """
    return tempfile.gettempdir()


def cleanup(verbose=False, remove_all=False):
    """
    Deletes all temp files from the current session (or optionally *all* \
            sessions)

    If *verbose*, reports what it's doing

    If *remove_all*, then ALL files matching "pybedtools.*.tmp" in the temp dir
    will be deleted.
    """
    if settings.KEEP_TEMPFILES:
        return
    for fn in filenames.TEMPFILES:
        if verbose:
            print('removing', fn)
        if os.path.exists(fn):
            os.unlink(fn)
    if remove_all:
        fns = glob.glob(os.path.join(get_tempdir(), 'pybedtools.*.tmp'))
        for fn in fns:
            os.unlink(fn)


def _version_2_15_plus_names(prog_name):
    if not settings._bedtools_installed:
        _check_for_bedtools()
    if not settings._v_2_15_plus:
        return [prog_name]
    try:
        prog_name = settings._prog_names[prog_name]
    except KeyError:
        if prog_name in settings._new_names:
            pass
        raise BEDToolsError(
            prog_name, prog_name + 'not a recognized BEDTools program')
    return [os.path.join(settings._bedtools_path, 'bedtools'), prog_name]


def call_bedtools(cmds, tmpfn=None, stdin=None, check_stderr=None, decode_output=True, encode_input=True):
    """
    Use subprocess.Popen to call BEDTools and catch any errors.

    Output goes to *tmpfn*, or, if None, output stays in subprocess.PIPE and
    can be iterated over.

    *stdin* is an optional file-like object that will be sent to
    subprocess.Popen.

    Prints some useful help upon getting common errors.

    *check_stderr* is a function that takes the stderr string as input and
    returns True if it's OK (that is, it's not really an error).  This is
    needed, e.g., for calling fastaFromBed which will report that it has to
    make a .fai for a fasta file.

    *decode_output* should be set to False when you are iterating over a BAM
    file, where the data represent binary rather than text data.
    """
    input_is_stream = stdin is not None
    output_is_stream = tmpfn is None

    _orig_cmds = cmds[:]
    cmds = []
    cmds.extend(_version_2_15_plus_names(_orig_cmds[0]))
    cmds.extend(_orig_cmds[1:])

    try:
        # coming from an iterator, sending as iterator
        if input_is_stream and output_is_stream:
            logger.debug(
                'helpers.call_bedtools(): input is stream, output is '
                'stream')
            logger.debug(
                'helpers.call_bedtools(): cmds=%s', ' '.join(cmds))
            p = subprocess.Popen(cmds,
                                 stdout=subprocess.PIPE,
                                 stderr=subprocess.PIPE,
                                 stdin=subprocess.PIPE,
                                 bufsize=BUFSIZE)
            if encode_input:
                for line in stdin:
                    p.stdin.write(line.encode())
            else:
                for line in stdin:
                    p.stdin.write(line)

            # This is important to prevent deadlocks
            p.stdin.close()

            if decode_output:
                output = (i.decode('UTF-8') for i in p.stdout)
            else:
                output = (i for i in p.stdout)

            stderr = None

        # coming from an iterator, writing to file
        if input_is_stream and not output_is_stream:
            logger.debug(
                'helpers.call_bedtools(): input is stream, output is file')
            logger.debug(
                'helpers.call_bedtools(): cmds=%s', ' '.join(cmds))
            outfile = open(tmpfn, 'wb')
            p = subprocess.Popen(cmds,
                                 stdout=outfile,
                                 stderr=subprocess.PIPE,
                                 stdin=subprocess.PIPE,
                                 bufsize=BUFSIZE)
            if hasattr(stdin, 'read'):
                stdout, stderr = p.communicate(stdin.read())
            else:
                for item in stdin:
                    p.stdin.write(item.encode())
                stdout, stderr = p.communicate()
            output = tmpfn
            outfile.close()

        # coming from a file, sending as iterator
        if not input_is_stream and output_is_stream:
            logger.debug(
                'helpers.call_bedtools(): input is filename, '
                'output is stream')
            logger.debug(
                'helpers.call_bedtools(): cmds=%s', ' '.join(cmds))
            p = subprocess.Popen(cmds,
                                 stdout=subprocess.PIPE,
                                 stderr=subprocess.PIPE,
                                 bufsize=BUFSIZE)
            if decode_output:
                output = (i.decode('UTF-8') for i in p.stdout)
            else:
                output = (i for i in p.stdout)
            stderr = None

        # file-to-file
        if not input_is_stream and not output_is_stream:
            logger.debug(
                'helpers.call_bedtools(): input is filename, output '
                'is filename (%s)', tmpfn)
            logger.debug(
                'helpers.call_bedtools(): cmds=%s', ' '.join(cmds))
            outfile = open(tmpfn, 'wb')
            p = subprocess.Popen(cmds,
                                 stdout=outfile,
                                 stderr=subprocess.PIPE,
                                 bufsize=BUFSIZE)
            stdout, stderr = p.communicate()
            output = tmpfn
            outfile.close()

        # Check if it's OK using a provided function to check stderr. If it's
        # OK, dump it to sys.stderr so it's printed, and reset it to None so we
        # don't raise an exception
        if check_stderr is not None:
            if isinstance(stderr, bytes):
                stderr = stderr.decode('UTF_8')
            if check_stderr(stderr):
                sys.stderr.write(stderr)
                stderr = None

        if stderr:
            raise BEDToolsError(subprocess.list2cmdline(cmds), stderr)

    except (OSError, IOError) as err:
        print('%s: %s' % (type(err), os.strerror(err.errno)))
        print('The command was:\n\n\t%s\n' % subprocess.list2cmdline(cmds))

        problems = {
            2: ('* Did you spell the command correctly?',
                '* Do you have BEDTools installed and on the path?'),
            13: ('* Do you have permission to write '
                 'to the output file ("%s")?' % tmpfn,),
            24: ('* Too many files open -- please submit '
                 'a bug report so that this can be fixed',)
        }

        print('Things to check:')
        print('\n\t' + '\n\t'.join(problems[err.errno]))
        raise OSError('See above for commands that gave the error')

    return output


def set_bedtools_path(path=""):
    """
    Explicitly set path to `BEDTools` installation dir.

    If BEDTools is not available on your system path, specify the path to the
    dir containing the BEDTools executables (intersectBed, subtractBed, etc)
    with this function.

    To reset and use the default system path, call this function with no
    arguments or use path="".
    """
    settings._bedtools_path = path


def set_tabix_path(path=""):
    """
    Explicitly set path to `tabix` installation dir.

    If tabix is not available on the path, then it can be explicitly
    specified here.

    Use path="" to reset to default system path.
    """
    settings._tabix_path = path


def set_bgzip_path(path=""):
    """
    Explicitly set path to `bgzip` installation dir.

    If bgzip is not available on the path, then it can be explicitly
    specified here.

    Use path="" to reset to default system path.
    """
    settings._bgzip_path = path


def set_bgzip_path(path=""):
    """
    Explicitly set path to `bgzip` installation dir.

    If bgzip is not available on the path, then it can be explicitly
    specified here.

    Use path="" to reset to default system path.
    """
    settings._bgzip_path = path


def set_R_path(path=""):
    """
    Explicitly set path to `R` installation dir.

    If R is not available on the path, then it can be explicitly
    specified here.

    Use path="" to reset to default system path.
    """
    settings._R_path = path


def _check_sequence_stderr(x):
    """
    If stderr created by fastaFromBed starts with 'index file', then don't
    consider it an error.
    """
    if isinstance(x, bytes):
        x = x.decode('UTF-8')
    if x.startswith('index file'):
        return True
    if x.startswith("WARNING"):
        return True
    return False


def _call_randomintersect(_self, other, iterations, intersect_kwargs,
                          shuffle_kwargs, report_iterations, debug,
                          _orig_processes):
    """
    Helper function that list-ifies the output from randomintersection, s.t.
    it can be pickled across a multiprocess Pool.
    """
    return list(
        _self.randomintersection(
            other, iterations,
            intersect_kwargs=intersect_kwargs,
            shuffle_kwargs=shuffle_kwargs,
            report_iterations=report_iterations,
            debug=False, processes=None,
            _orig_processes=_orig_processes)
    )


def close_or_delete(*args):
    """
    Single function that can be used to get rid of a BedTool, whether it's a
    streaming or file-based version.
    """
    for x in args:
        if isinstance(x.fn, six.string_types):
            os.unlink(x.fn)
        elif hasattr(x.fn, 'close'):
            x.fn.close()
        if hasattr(x.fn, 'throw'):
            x.fn.throw(StopIteration)


def n_open_fds():
    pid = os.getpid()
    procs = subprocess.check_output(
        ['lsof', '-w', '-Ff', '-p', str(pid)])
    nprocs = 0
    for i in procs.splitlines():
        if i[1:].isdigit() and i[0] == 'f':
            nprocs += 1
    return nprocs


import re
coord_re = re.compile(
    r"""
    (?P<chrom>.+):
    (?P<start>\d+)-
    (?P<stop>\d+)
    (?:\[(?P<strand>.)\])?""", re.VERBOSE)


def string_to_interval(s):
    """
    Convert string of the form "chrom:start-stop" or "chrom:start-stop[strand]"
    to an interval.

    Assumes zero-based coords.

    If it's already an interval, then return it as-is.
    """
    if isinstance(s, six.string_types):
        m = coord_re.search(s)
        if m.group('strand'):
            return create_interval_from_list([
                m.group('chrom'),
                m.group('start'),
                m.group('stop'),
                '.',
                '0',
                m.group('strand')])
        else:
            return create_interval_from_list([
                m.group('chrom'),
                m.group('start'),
                m.group('stop'),
            ])
    return s

<<<<<<< HEAD

=======
>>>>>>> 67a030f9
class FisherOutput(object):
    def __init__(self, s, **kwargs):
        """
        fisher returns text results like::

            # Contingency Table
            #_________________________________________
            #           | not in -b    | in -b        |
            # not in -a | 3137160615   | 503          |
            #     in -a | 100          | 46           |
            #_________________________________________
            # p-values for fisher's exact test
            left	right	two-tail	ratio
            1.00000	0.00000	0.00000	2868973.922

        """
        if isinstance(s, str):
            s = open(s).read()
        if hasattr(s, 'next'):
            s = ''.join(i for i in s)
        table = {
            'not in -a': {
                'not in -b': None,
                'in -b': None
            },
            'in -a': {
                'not in -b': None,
                'in -b': None,
            },
        }
        self.text = s
        lines = s.splitlines()
        for i in lines:
            if 'not in -a' in i:
                _, in_b, not_in_b, _= i.strip().split('|')
                table['not in -a']['not in -b'] = int(not_in_b)
                table['not in -a']['in -b'] = int(in_b)

            if '    in -a' in i:
                _, in_b, not_in_b, _ = i.strip().split('|')
                table['in -a']['not in -b'] = int(not_in_b)
                table['in -a']['in -b'] = int(in_b)
        self.table = table
        left, right, two_tail, ratio = lines[-1].split()
        self.left_tail = float(left)
        self.right_tail = float(right)
        self.two_tail = float(two_tail)
        self.ratio = float(ratio)

    def __str__(self):
        return self.text

    def __repr__(self):
        return '<%s at %s>\n%s' % (self.__class__.__name__, id(self), self.text)


<<<<<<< HEAD
=======

def internet_on(timeout=1):
    try:
        response = urllib.request.urlopen('http://genome.ucsc.edu', timeout=timeout)
        return True
    except urllib.error.URLError as err:
        pass
    return False


def get_chromsizes_from_ucsc(genome, saveas=None, mysql='mysql', timeout=None):
    """
    Download chrom size info for *genome* from UCSC and returns the dictionary.

    If you need the file, then specify a filename with *saveas* (the dictionary
    will still be returned as well).

    If ``mysql`` is not on your path, specify where to find it with
    *mysql=<path to mysql executable>*.

    *timeout* is how long to wait for a response; mostly used for testing.

    Example usage:

        >>> dm3_chromsizes = get_chromsizes_from_ucsc('dm3')
        >>> for i in sorted(dm3_chromsizes.items()):
        ...     print('{0}: {1}'.format(*i))
        chr2L: (0, 23011544)
        chr2LHet: (0, 368872)
        chr2R: (0, 21146708)
        chr2RHet: (0, 3288761)
        chr3L: (0, 24543557)
        chr3LHet: (0, 2555491)
        chr3R: (0, 27905053)
        chr3RHet: (0, 2517507)
        chr4: (0, 1351857)
        chrM: (0, 19517)
        chrU: (0, 10049037)
        chrUextra: (0, 29004656)
        chrX: (0, 22422827)
        chrXHet: (0, 204112)
        chrYHet: (0, 347038)

    """
    if not internet_on(timeout=timeout):
        raise ValueError('It appears you don\'t have an internet connection '
                         '-- unable to get chromsizes from UCSC')
    cmds = [mysql,
            '--user=genome',
            '--host=genome-mysql.cse.ucsc.edu',
            '-A',
            '-e',
            'select chrom, size from %s.chromInfo' % genome]
    try:
        p = subprocess.Popen(cmds,
                             stdout=subprocess.PIPE,
                             stderr=subprocess.PIPE,
                             bufsize=1)
        stdout, stderr = p.communicate()
        if stderr:
            print(stderr)
            print('Commands were:\n')
            print((subprocess.list2cmdline(cmds)))

        lines = stdout.splitlines()[1:]
        d = {}
        for line in lines:
            if isinstance(line, bytes):
                line = line.decode('UTF-8')
            chrom, size = line.split()
            d[chrom] = (0, int(size))

        if saveas is not None:
            chromsizes_to_file(d, saveas)

        return d

    except OSError as err:
        if err.errno == 2:
            raise OSError("Can't find mysql -- if you don't have it "
                          "installed, you'll have to get chromsizes "
                          " manually, or "
                          "specify the path with the 'mysql' kwarg.")
        else:
            raise


def chromsizes_to_file(chrom_sizes, fn=None):
    """
    Converts a *chromsizes* dictionary to a file.  If *fn* is None, then a
    tempfile is created (which can be deleted with pybedtools.cleanup()).

    Returns the filename.
    """
    if fn is None:
        tmpfn = tempfile.NamedTemporaryFile(prefix='pybedtools.',
                                            suffix='.tmp', delete=False)
        tmpfn = tmpfn.name
        filenames.TEMPFILES.append(tmpfn)
        fn = tmpfn
    if isinstance(chrom_sizes, str):
        chrom_sizes = chromsizes(chrom_sizes)
    fout = open(fn, 'wt')
    for chrom, bounds in sorted(chrom_sizes.items()):
        line = chrom + '\t' + str(bounds[1]) + '\n'
        fout.write(line)
    fout.close()
    return fn


def chromsizes(genome):
    """
    Looks for a *genome* already included in the genome registry; if not found
    then it looks it up on UCSC.  Returns the dictionary of chromsize tuples
    where each tuple has (start,stop).

    Chromsizes are described as (start, stop) tuples to allow randomization
    within specified regions; e. g., you can make a chromsizes dictionary that
    represents the extent of a tiling array.

    Example usage:

        >>> dm3_chromsizes = chromsizes('dm3')
        >>> for i in sorted(dm3_chromsizes.items()):
        ...     print(i)
        ('chr2L', (0, 23011544))
        ('chr2LHet', (0, 368872))
        ('chr2R', (0, 21146708))
        ('chr2RHet', (0, 3288761))
        ('chr3L', (0, 24543557))
        ('chr3LHet', (0, 2555491))
        ('chr3R', (0, 27905053))
        ('chr3RHet', (0, 2517507))
        ('chr4', (0, 1351857))
        ('chrM', (0, 19517))
        ('chrU', (0, 10049037))
        ('chrUextra', (0, 29004656))
        ('chrX', (0, 22422827))
        ('chrXHet', (0, 204112))
        ('chrYHet', (0, 347038))


    """
    try:
        return getattr(genome_registry, genome)
    except AttributeError:
        return get_chromsizes_from_ucsc(genome)

>>>>>>> 67a030f9
atexit.register(cleanup)<|MERGE_RESOLUTION|>--- conflicted
+++ resolved
@@ -78,7 +78,6 @@
 
 
 def _check_for_bgzip():
-<<<<<<< HEAD
     try:
         p = subprocess.Popen(
             [os.path.join(settings._bgzip_path, 'bgzip'), '-h'],
@@ -95,25 +94,6 @@
             % add_msg)
 
 
-def _check_for_samtools():
-=======
->>>>>>> 67a030f9
-    try:
-        p = subprocess.Popen(
-            [os.path.join(settings._bgzip_path, 'bgzip'), '-h'],
-            stdout=subprocess.PIPE, stderr=subprocess.PIPE)
-        stdout, stderr = p.communicate()
-        settings._bgzip_installed = True
-    except OSError:
-        if settings._bgzip_path:
-            add_msg = "(tried path '%s')" % settings._bgzip_path
-        else:
-            add_msg = ""
-        raise ValueError(
-            'Please install tabix and ensure bgzip is on your path %s'
-            % add_msg)
-
-
 def _check_for_R():
     try:
         p = subprocess.Popen(
@@ -177,20 +157,9 @@
     # Need to differentiate between BAM and plain 'ol BGZIP. Try reading header
     # . . .
     try:
-<<<<<<< HEAD
-        stdout, stderr = subprocess.Popen(
-            cmds, stdout=subprocess.PIPE, stderr=open(os.devnull, 'w')).communicate()
-        if stdout:
-            return True
-        return False
-
-    except subprocess.CalledProcessError:
-        # Non-0 return code, it means we have an error
-=======
         pysam.Samfile(fn, 'rb')
         return True
     except ValueError:
->>>>>>> 67a030f9
         return False
 
 
@@ -466,18 +435,6 @@
     settings._bgzip_path = path
 
 
-def set_bgzip_path(path=""):
-    """
-    Explicitly set path to `bgzip` installation dir.
-
-    If bgzip is not available on the path, then it can be explicitly
-    specified here.
-
-    Use path="" to reset to default system path.
-    """
-    settings._bgzip_path = path
-
-
 def set_R_path(path=""):
     """
     Explicitly set path to `R` installation dir.
@@ -583,10 +540,6 @@
             ])
     return s
 
-<<<<<<< HEAD
-
-=======
->>>>>>> 67a030f9
 class FisherOutput(object):
     def __init__(self, s, **kwargs):
         """
@@ -643,8 +596,6 @@
         return '<%s at %s>\n%s' % (self.__class__.__name__, id(self), self.text)
 
 
-<<<<<<< HEAD
-=======
 
 def internet_on(timeout=1):
     try:
@@ -793,5 +744,4 @@
     except AttributeError:
         return get_chromsizes_from_ucsc(genome)
 
->>>>>>> 67a030f9
 atexit.register(cleanup)