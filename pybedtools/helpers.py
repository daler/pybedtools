import sys
import os
import tempfile
import subprocess
import random
import string
import glob
import pybedtools

# Check calls against these names to only allow calls to known BEDTools
# programs (basic security)
_prog_names = ['annotateBed', 'bedToBam', 'complementBed', 'flankBed',
'linksBed', 'overlap', 'shuffleBed', 'subtractBed', 'bamToBed', 'bedToIgv',
'coverageBed', 'genomeCoverageBed','maskFastaFromBed', 'pairToBed', 'slopBed',
'unionBedGraphs', 'bed12ToBed6', 'closestBed', 'fastaFromBed', 'intersectBed',
'mergeBed', 'pairToPair', 'sortBed', 'windowBed', ]

_tags = {}

class Error(Exception):
    """Base class for this module's exceptions"""
    pass

class BEDToolsError(Error):
    pass

def parse_attributes(attr_str):
    """
    parse the attribute string from gff or gtf into a dictionary
    # copied from genomicfeatures
    >>> parse_attributes('ID=thaliana_1_465_805;match=scaffold_801404.1;rname=thaliana_1_465_805') == {'rname': 'thaliana_1_465_805', 'ID': 'thaliana_1_465_805', 'match': 'scaffold_801404.1'}
    True
    """

    sep, field_sep = (";", "=") if "=" in attr_str else (";", " ")
    _attributes = {}
    kvs = map(str.strip, attr_str.strip().split(sep))
    for field, value in [kv.split(field_sep) for kv in kvs if kv]:
        _attributes[field] = value.replace('"', '')
    return _attributes




def find_tagged(tag):
    """
    Returns the bedtool object with tagged with *tag*.  Useful for tracking
    down bedtools you made previously.
    """
    for key, item in _tags.iteritems():
        try:
            if item._tag == tag:
                return item
        except AttributeError:
            pass
    return '%s not found' % tag

def _flatten_list(x):
    nested = True
    while nested:
        check_again = False
        flattened = []

        for element in x:
            if isinstance(element, list):
                flattened.extend(element)
                check_again = True
            else:
                flattened.append(element)
        nested = check_again
        x = flattened[:]
    return x

class History(list):
    def __init__(self):
        """
        Represents one or many HistorySteps.  Mostly used for nicely formatting
        a series of HistorySteps.
        """
        list.__init__(self)

class HistoryStep(object):
    def __init__(self, method, args, kwargs, bedtool_instance, 
                 parent_tag, result_tag):
        """
        Class to represent one step in the history.

        Mostly used for its __repr__ method, to try and exactly replicate code
        that can be pasted to re-do history steps
        """
        self.method = method.func_name
        self.args = args
        self.kwargs = kwargs
        self.fn = bedtool_instance.fn
        tag = ''.join(random.choice(string.lowercase) for _ in xrange(8))
        self.parent_tag = parent_tag
        self.result_tag = result_tag

    def _clean_arg(self,arg):
        """
        Wrap strings in quotes and convert bedtool instances to filenames.
        """
        if isinstance(arg, pybedtools.BedTool):
            arg = arg.fn
        if isinstance(arg, basestring):
            arg = '"%s"' % arg
        return arg

    def __repr__(self):
        # Still not sure whether to use pybedtools.bedtool() or bedtool()
        s = ''
        s += '<HistoryStep> '
        if os.path.exists(self.fn):
            s += 'BedTool("%(fn)s").%(method)s(%%s%%s)' % self.__dict__
        else:
            s += 'BedTool("MISSING FILE: %(fn)s").%(method)s(%%s%%s)' % self.__dict__

        # Format args and kwargs
        args_string = ','.join(map(self._clean_arg, self.args))
        kwargs_string = ','.join(['%s=%s'% (i[0], self._clean_arg(i[1])) for i in self.kwargs.items()])

        # stick a comma on the end if there's something here
        if len(args_string) > 0:
            args_string += ', '

        s = s % (args_string, kwargs_string)
        s += ', parent tag: %s' % self.parent_tag
        s += ', result tag: %s' % self.result_tag
        return s

def set_tempdir(tempdir):
    """
    Sets the directory for temp files.  Useful for clusters that use a /scratch
    partition rather than a /tmp dir.  Convenience function to simply set
    tempfile.tempdir.
    """
    if not os.path.exists(tempdir):
        raise ValueError, 'The tempdir you specified, %s, does not exist' % tempdir
    tempfile.tempdir = tempdir

def get_tempdir():
    """
    Gets the current tempdir for the module.
    """
    return tempfile.tempdir

def cleanup(verbose=True, remove_all=False):
    """
    Deletes all temporary files in the *BedTool.TEMPFILES* class
    variable.

    If *verbose*, reports what it's doing

    If *remove_all*, then ALL files matching "pybedtools.*.tmp" in the temp dir
    will be deleted.
    """
    for fn in pybedtools.BedTool.TEMPFILES:
        if verbose:
            print 'removing', fn
        if os.path.exists(fn):
            os.unlink(fn)
    if remove_all:
        fns = glob.glob(os.path.join(get_tempdir(), 'pybedtools.*.tmp'))
        for fn in fns:
            os.unlink(fn)

def _file_or_bedtool():
    '''
    Decorator that adds a line to the docstring indicating
    that a bedtool object is returned.
    '''
    extra_help = """
    .. note::

        This method accepts either a bedtool or a file name as the first
        unnamed argument

    """

    def decorator(func):
        """
        Adds the help to the function's __doc__
        """
        if func.__doc__ is None:
            func.__doc__ = ''
        orig = func.__doc__
        func.__doc__ += extra_help
        return func

    return decorator

def _returns_bedtool():
    '''
    Decorator that adds a line to the docstring indicating
    that a bedtool object is returned.
    '''
    extra_help = """
    .. note::

        This method returns a new bedtool instance
    """

    def decorator(func):
        """
        Adds the help to the function's __doc__
        """
        if func.__doc__ is None:
            func.__doc__ = ''
        orig = func.__doc__
        func.__doc__ += extra_help
        return func

    return decorator

def _implicit(option):
    '''
    Decorator that adds a line to the docstring indicating
    that a particular option is implied to be the default
    '''
    extra_help = """
    .. note::

        For convenience, the file this bedtool object points to is passed as "%s"
    """ % option

    def decorator(func):
        """
        Adds the help to the function's __doc__
        """
        if func.__doc__ is None:
            func.__doc__ = ''
        orig = func.__doc__
        func.__doc__ += extra_help
        return func

    return decorator

def _help(command):
    '''Decorator that adds help from each of the BEDtools programs to the
    docstring of the method that calls the program'''

    p = subprocess.Popen([command,'-h'], stdout=subprocess.PIPE,stderr=subprocess.PIPE)
    help_str = p.communicate()[1]
    help_str = help_str.replace('_','**')

    # insert tabs into the help
    help_str = help_str.split('\n')
    help_str = ['\t'+i for i in help_str]
    help_str = '\n'.join(help_str)

    def decorator(func):
        """
        Adds the help to the function's __doc__
        """
        if func.__doc__ is None:
            func.__doc__ = ''
        orig = func.__doc__
        func.__doc__ = '*pybedtools help:*\n'
        func.__doc__ += orig
        func.__doc__ += '\n\n*Original BEDtools program help:*\n'
        func.__doc__ += help_str
        return func

    return decorator

def call_bedtools(cmds, tmpfn=None, stdin=None, check_stderr=None):
    """
    Use subprocess.Popen to call BEDTools and catch any errors.

    Output goes to *tmpfn*, or, if None, output stays in subprocess.PIPE and
    can be iterated over.

    Prints some useful help upon getting common errors.

    *check_stderr* is a function that takes the stderr string as input and
    returns True if it's OK (that is, it's not really an error).  This is
    needed, e.g., for calling fastaFromBed which will report that it has to
    make a .fai for a fasta file.
    """
    if cmds[0] not in _prog_names:
        raise BEDToolsError('"%s" not a recognized BEDTools program' % cmds[0])
    try:
        if tmpfn is None:
            output = subprocess.PIPE
            p = subprocess.Popen(cmds, stdout=subprocess.PIPE, stderr=subprocess.PIPE)

            # TODO: Still need a good way of capturing stderr but not consuming
            # all of stdout, which is to be iterated over.  
            stderr = None
        else:
            output = open(tmpfn, 'w')
            p = subprocess.Popen(cmds, stdout=output, stderr=subprocess.PIPE)
            stdout,stderr = p.communicate()

        # Check if it's OK; if so dump it to sys.stderr and reset it to None so
        # we don't raise an exception
        if check_stderr is not None:
            if check_stderr(stderr):
                sys.stderr.write(stderr)
                stderr = None

        if stderr:
            print 'Command was:\n\n\t%s\n' % subprocess.list2cmdline(cmds)
            print 'Error message was:\n'
            #print '\n'.join([i for i in stderr.splitlines() if i.startswith('***')])
            print stderr
            raise BEDToolsError('See above for commands and error message', stderr)

    except (OSError, IOError) as err:
        print '%s: %s' % (type(err), os.strerror(err.errno))
        print 'The command was:\n\n\t%s\n' % subprocess.list2cmdline(cmds)

        problems = {2 :('* Did you spell the command correctly?', '* Do you have BEDTools installed and on the path?'),
                    13:('* Do you have permission to write to the output file ("%s")?' % tmpfn,),
                   }

        print 'Things to check:'
        print '\n\t'+'\n\t'.join(problems[err.errno])
        raise OSError('See above for commands that gave the error')

    if tmpfn is None:
        return p.stdout
    else:
        return tmpfn

<<<<<<< HEAD
if __name__ == "__main__":
    import doctest
    doctest.testmod()
=======
# TODO: not sure how to yield intervals
def IntervalIterator(stream):
    """
    Given an open file handle, yield the Intervals.
    """
    for line in stream:
        yield pybedtools.Interval(line)
>>>>>>> 1baa01db
<|MERGE_RESOLUTION|>--- conflicted
+++ resolved
@@ -323,16 +323,14 @@
     else:
         return tmpfn
 
-<<<<<<< HEAD
+# TODO: not sure how to yield intervals
+def IntervalIterator(stream):
+    """
+    Given an open file handle, yield the Intervals.
+    """
+    for line in stream:
+        yield pybedtools.Interval(line)
+
 if __name__ == "__main__":
     import doctest
-    doctest.testmod()
-=======
-# TODO: not sure how to yield intervals
-def IntervalIterator(stream):
-    """
-    Given an open file handle, yield the Intervals.
-    """
-    for line in stream:
-        yield pybedtools.Interval(line)
->>>>>>> 1baa01db
+    doctest.testmod()