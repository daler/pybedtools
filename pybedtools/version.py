<<<<<<< HEAD
__version__="0.6.9"
=======

# THIS FILE IS GENERATED FROM SETUP.PY
short_version = '0.7.0'
version = '0.7.0'
full_version = '0.7.0.dev0+6b07019'
git_revision = '6b070196d82ead0e4af03f415fc90c82782b35ad'
release = False

__version__ = version
if not release:
    version = full_version
>>>>>>> 67a030f9
<|MERGE_RESOLUTION|>--- conflicted
+++ resolved
@@ -1,6 +1,3 @@
-<<<<<<< HEAD
-__version__="0.6.9"
-=======
 
 # THIS FILE IS GENERATED FROM SETUP.PY
 short_version = '0.7.0'
@@ -11,5 +8,4 @@
 
 __version__ = version
 if not release:
-    version = full_version
->>>>>>> 67a030f9
+    version = full_version