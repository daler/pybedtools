import tempfile
from textwrap import dedent
import shutil
import subprocess
import operator
import os
import sys
import random
import string
import pprint
from itertools import islice
import multiprocessing
import six
import gzip
import pysam
from warnings import warn

from .helpers import (
    get_tempdir,
    _tags,
    call_bedtools,
    _flatten_list,
    _check_sequence_stderr,
    isBAM,
    isBGZIP,
    isGZIP,
    BEDToolsError,
    pybedtoolsError,
    _call_randomintersect,
    SplitOutput,
)
from . import helpers
from .cbedtools import (
    IntervalFile,
    IntervalIterator,
    Interval,
    create_interval_from_list,
    BedToolsFileError,
)
from . import filenames
import pybedtools
from . import settings
from . import filenames


_implicit_registry = {}
_other_registry = {}
_bam_registry = {}


def _jaccard_output_to_dict(s, **kwargs):
    """
    jaccard method doesn't return an interval file, rather, it returns a short
    summary of results.  Here, we simply parse it into a dict for convenience.
    """
    if isinstance(s, six.string_types):
        _s = open(s).read()
    elif hasattr(s, "next") or hasattr(s, "__next__"):
        _s = "".join([i for i in s])
    else:
        raise ValueError("Unexpected object %r" % s)
    header, data = _s.splitlines()
    header = header.split()
    data = data.split()
    data[0] = int(data[0])
    data[1] = int(data[1])
    data[2] = float(data[2])
    data[3] = int(data[3])
    return dict(list(zip(header, data)))


def _reldist_output_handler(s, **kwargs):
    """
    reldist, if called with -detail, returns a valid BED file with the relative
    distance as the last field.  In that case, return the BedTool immediately.
    If not -detail, then the results are a table, in which case here we parse
    into a dict for convenience.
    """
    if "detail" in kwargs:
        return BedTool(s)
    if isinstance(s, six.string_types):
        iterable = open(s)
    if hasattr(s, "next"):
        iterable = s
    header = six.advance_iterator(iterable).split()
    results = {}
    for h in header:
        results[h] = []
    for i in iterable:
        reldist, count, total, fraction = i.split()
        data = [float(reldist), int(count), int(total), float(fraction)]
        for h, d in zip(header, data):
            results[h].append(d)
    return results


def _wraps(
    prog=None,
    implicit=None,
    bam=None,
    other=None,
    uses_genome=False,
    make_tempfile_for=None,
    check_stderr=None,
    add_to_bedtool=None,
    nonbam=None,
    force_bam=False,
    genome_none_if=None,
    genome_if=None,
    genome_ok_if=None,
    does_not_return_bedtool=None,
    arg_order=None,
):
    """
    Do-it-all wrapper, to be used as a decorator.

    *prog* is the name of the BEDTools program that will be called.  The help
    for this program will also be added to the decorated method's docstring.

    *implicit* is the BEDTools program arg that should be filled in
    automatically.

    *bam* will disable the implicit substitution if *bam* is in the kwargs.
    This is typically 'abam' or 'ibam' if the program accepts BAM input.

    *other* is the BEDTools program arg that is passed in as the second input,
    if supported.  Within the semantics of BEDTools, the typical case will be
    that if implicit='a' then other='b'; if implicit='i' then other=None.

    *uses_genome*, if True, will check for 'g' and/or 'genome' args and
    retrieve the corresponding genome files as needed.

    *make_tempfile_for* is used for the sequence methods and indicates which
    kwarg should have a tempfile made for it if it's not provided ('fo' for the
    sequence methods)

    *check_stderr*, if not None, is a function that accepts a string (which
    will be anything written to stdout when calling the wrapped program).  This
    function should return True if the string is OK, and False if it should
    truly be considered an error.  This is needed for wrapping fastaFromBed,
    which will report to stderr that it's creating an index file.

    *add_to_bedtool* is used for sequence methods.  It is a dictionary mapping
    kwargs to attributes to be created in the resulting BedTool.  Typically it
    is {'fo':'seqfn'} which will add the resulting sequence name to the
    BedTool's .seqfn attribute. If *add_to_bedtool* is not None, then the
    returned BedTool will be *self* with the added attribute.  If a key is
    "stdout" (e.g., {"stdout": attr_name}), then save the stdout of the command
    as a tempfile and store the tempfile's name in the attribute.  This is
    required for linksBed and bedToIgv.

    *nonbam* is a kwarg that even if the input file was a BAM, the output will
    *not* be BAM format.  For example, the `-bed` arg for intersectBed will
    cause the output to be in BED format, not BAM.  If not None, this can be a
    string, a list of strings, or the special string "ALL", which means that
    the wrapped program will never return BAM output.

    *force_bam*, if True, will force the output to be BAM.  This is used for
    bedToBam.

    *genome_none_if* is a list of arguments that will ignore the requirement
    for a genome.  This is needed for window_maker, where -b and -g are
    mutually exclusive.

    *genome_ok_if* is a list of arguments that, if they are in
    *genome_none_if*, are still OK to pass in.  This is needed for bedtool
    genomecov, where -g is not needed if -ibam is specified...but it's still OK
    if the user passes a genome arg.

    *genome_if* is a list of arguments that will trigger the requirement for
    a genome; otherwise no genome needs to be specified.

    *does_not_return_bedtool*, if not None, should be a function that handles
    the returned output.  Its signature should be ``func(output, kwargs)``,
    where `output` is the output from the [possibly streaming] call to BEDTools
    and `kwargs` are passed verbatim from the wrapped method call. Some
    examples of methods that use this are jaccard, reldist, fisher, and split
    methods.

    *arg_order*, if not None, is a sorted list of arguments. This is used by
    handle_kwargs() to deal with things like issues 81 and 345, where some
    BEDTools programs are sensitive to argument order.
    """

    # NOTE: We are calling each BEDTools program to get its help and adding
    # that to the docstring of each method. This is run at import time. However
    # if BEDTools is not on the path at import time, `not_implemented` is set
    # to True and isn't reset later until the module is reloaded.
    #
    # helpers.set_bedtools_path therefore will trigger a module reload.
    not_implemented = False

    # Call the program with -h to get help, which prints to stderr.
    try:
        p = subprocess.Popen(
            helpers._version_2_15_plus_names(prog) + ["-h"],
            stdout=subprocess.PIPE,
            stderr=subprocess.PIPE,
        )
        help_str = p.communicate()[1].decode()

        # underscores throw off ReStructuredText syntax of docstrings, so
        # replace 'em
        help_str = help_str.replace("_", "**")

        # indent
        help_str = help_str.split("\n")
        help_str = ["\n\n**Original BEDTools help:**::"] + ["\t" + i for i in help_str]
        help_str = "\n".join(help_str) + "\n"

    # If the program can't be found, then we'll eventually replace the method
    # with a version that does nothing but raise a NotImplementedError (plus
    # a helpful message).
    except OSError:
        help_str = (
            '"%s" does not appear to be installed '
            "or on the path, so this method is "
            "disabled.  Please install a more recent "
            "version of BEDTools and re-import to "
            "use this method." % prog
        )
        not_implemented = True

    def decorator(func):
        """
        Accepts a function to be wrapped; discards the original and returns a
        new, rebuilt-from-scratch function based on the kwargs passed to
        _wraps().
        """
        # Register the implicit (as well as bam and other) args in the global
        # registry.  BedTool.handle_kwargs() will access these at runtime.  The
        # registry is keyed by program name (like intersectBed).
        _implicit_registry[prog] = implicit
        if other is not None:
            _other_registry[prog] = other
        if bam is not None:
            _bam_registry[prog] = bam

        # Here's where we replace an unable-to-be-found program's method with
        # one that only returns a NotImplementedError
        if not_implemented:

            def not_implemented_func(*args, **kwargs):
                raise NotImplementedError(help_str)

            return not_implemented_func

        _add_doc = []
        if implicit:
            _add_doc.append(
                dedent(
                    """
                    For convenience, the file or stream this BedTool points to
                    is implicitly passed as the `-%s` argument to `%s`
                """
                    % (implicit, prog)
                )
            )

        if uses_genome:
            _add_doc.append(
                dedent(
                    """
                    There are two alternatives for supplying a genome.  Use
                    `g="genome.filename"` if you have a genome's chrom sizes
                    saved as a file. This is the what BEDTools expects when
                    using it from the command line. Alternatively, use the
                    `genome="assembly.name"` (for example, `genome="hg19"`) to
                    use chrom sizes for that assembly without having to manage
                    a separate file.  The `genome` argument triggers a call
                    `pybedtools.chromsizes`, so see that method for more
                    details.
                """
                )
            )

        def wrapped(self, *args, **kwargs):
            """
            A newly created function that will be returned by the _wraps()
            decorator
            """

            # Only one non-keyword argument is supported; this is then assumed
            # to be "other" (e.g., `-b` for intersectBed)
            if len(args) > 0:
                assert len(args) == 1
                kwargs[other] = args[0]

            # Add the implicit values to kwargs.  If the current BedTool is
            # BAM, it will automatically be passed to the appropriate
            # BAM-support arg (like `-abam`).  But this also allows the user to
            # explicitly specify the abam kwarg, which will override the
            # auto-substitution.
            # Note: here, `implicit` is something like "a"; `bam` is something
            # like "abam"
            if (
                (implicit not in kwargs)
                and (bam not in kwargs)
                and (implicit is not None)
            ):
                if not self._isbam:
                    kwargs[implicit] = self.fn
                else:
                    # It is a bam file.  If this program supports BAM as the
                    # first input, then we set it here
                    if bam is not None:
                        kwargs[bam] = self.fn

                    # Otherwise, BEDTools can't currently handle it, so raise
                    # an exception.
                    else:
                        raise pybedtoolsError(
                            '"%s" currently can\'t handle BAM '
                            "input, please use bam_to_bed() first." % prog
                        )

            # Should this function handle genome files?
            check_for_genome = uses_genome
            if uses_genome:
                if genome_none_if:
                    for i in genome_none_if:
                        if i in kwargs or i == implicit:
                            check_for_genome = False

                    # for genomecov, if -ibam then -g is optional.  So it's OK
                    # for the user to provide genome or g kwargs, even if
                    # -ibam.
                    if genome_ok_if:
                        for i in genome_ok_if:
                            if i in kwargs or i == implicit:
                                if ("g" in kwargs) or ("genome" in kwargs):
                                    check_for_genome = True
                if genome_if:
                    check_for_genome = False
                    for i in genome_if:
                        if (i in kwargs) or (i == implicit):
                            check_for_genome = True
            if check_for_genome:
                kwargs = self.check_genome(**kwargs)

            # For sequence methods, we may need to make a tempfile that will
            # hold the resulting sequence.  For example, fastaFromBed needs to
            # make a tempfile for 'fo' if no 'fo' was explicitly specified by
            # the user.
            if make_tempfile_for is not None:
                if make_tempfile_for not in kwargs:
                    kwargs[make_tempfile_for] = self._tmp()

            # At runtime, this will parse the kwargs, convert streams to
            # tempfiles if needed, and return all the goodies
            cmds, tmp, stdin = self.handle_kwargs(prog=prog,
                                                  arg_order=arg_order,
                                                  **kwargs)

            # Decide whether the output is BAM format or not.
            result_is_bam = False

            # By default, if the current BedTool is BAM, then the result should
            # be, too.
            if self._isbam:
                result_is_bam = True

            # If nonbam is "ALL", then this method will never return BAM
            # output.
            if nonbam == "ALL":
                result_is_bam = False

            # If any of the `nonbam` args are found in kwargs, then result is
            # not a BAM.  Side note: the _nonbam name mangling is necessary to
            # keep the nonbam arg passed into the original _wraps() decorator
            # in scope.
            if nonbam is not None and nonbam != "ALL":
                if isinstance(nonbam, six.string_types):
                    _nonbam = [nonbam]
                else:
                    _nonbam = nonbam
                for i in _nonbam:
                    if i in kwargs:
                        result_is_bam = False
                        break

            if force_bam:
                result_is_bam = True

            decode_output = not result_is_bam

            # Do the actual call
            stream = call_bedtools(
                cmds,
                tmp,
                stdin=stdin,
                check_stderr=check_stderr,
                decode_output=decode_output,
            )

            if does_not_return_bedtool:
                return does_not_return_bedtool(stream, **kwargs)

            # Post-hoc editing of the BedTool -- for example, this is used for
            # the sequence methods to add a `seqfn` attribute to the resulting
            # BedTool.
            if add_to_bedtool is not None:
                for kw, attr in list(add_to_bedtool.items()):
                    if kw == "stdout":
                        value = stream
                    else:
                        value = kwargs[kw]
                    setattr(self, attr, value)
                    result = self
            else:
                result = BedTool(stream)

            result._isbam = result_is_bam
            result._cmds = cmds
            del kwargs
            return result

        # Now add the edited docstring (original Python doctring plus BEDTools
        # help) to the newly created method above
        if func.__doc__ is None:
            orig = ""
        else:
            orig = func.__doc__

        wrapped.__doc__ = orig + "\n".join(_add_doc) + help_str

        # Add the original method's name to a new attribute so we can access it
        # when logging history
        wrapped._name = func.__name__

        return wrapped

    return decorator


class BedTool(object):
    TEMPFILES = filenames.TEMPFILES

    def __init__(self, fn=None, from_string=False, remote=False):
        """
        Wrapper around Aaron Quinlan's ``BEDtools`` suite of programs
        (https://github.com/arq5x/bedtools); also contains many useful
        methods for more detailed work with BED files.

        *fn* is typically the name of a BED-like file, but can also be
        one of the following:

            * a string filename
            * another BedTool object
            * an iterable of Interval objects
            * an open file object
            * a "file contents" string (see below)

        If *from_string* is True, then you can pass a string that contains
        the contents of the BedTool you want to create.  This will treat all
        spaces as TABs and write to tempfile, treating whatever you pass as
        *fn* as the contents of the bed file.  This also strips empty lines.

        Typical usage is to point to an existing file::

            a = BedTool('a.bed')

        But you can also create one from scratch from a string::

            >>> s = '''
            ... chrX  1  100
            ... chrX 25  800
            ... '''
            >>> a = BedTool(s, from_string=True)

        Or use examples that come with pybedtools::

             >>> example_files = pybedtools.list_example_files()
             >>> assert 'a.bed' in example_files
             >>> a = pybedtools.example_bedtool('a.bed')

        """
        if remote:
            raise ValueError(
                "Remote BAM no longer supported (since BEDTools does not " "support it)"
            )
        self.remote = remote
        self._isbam = False
        self._bam_header = ""
        if from_string:
            bed_contents = fn
            fn = self._tmp()
            fout = open(fn, "w")
            for line in bed_contents.splitlines():
                if len(line.strip()) == 0:
                    continue
                line = "\t".join(line.split()) + "\n"
                fout.write(line)
            fout.close()

        else:
            # if fn is a Path object, we have to use its string representation
            if "pathlib.PurePath" in str(type(fn).__mro__):
                fn = str(fn)

            # our work is already done
            if isinstance(fn, BedTool):
                fn = fn.fn

            # from_string=False, so assume it's a filename
            elif isinstance(fn, six.string_types):
                if remote:
                    self._isbam = True
                else:
                    if not os.path.exists(fn):
                        msg = 'File "%s" does not exist' % fn
                        if six.PY2:
                            raise ValueError(msg)
                        raise FileNotFoundError(msg)
                    self._isbam = isBAM(fn)

                # TODO: we dont' really need this, but it's added here for
                # compatibility with existing tests
                if self._isbam:
                    header = pysam.Samfile(fn).header

                    # For example:
                    # {
                    #     'HD': {'VN': '1.0', 'SO': 'coordinate'},
                    #     'SQ': [
                    #         {'LN': 23011544,
                    #          'SN': 'chr2L'},
                    #         {'LN': 21146708,
                    #          'SN': 'chr2R'},
                    #         {'LN': 24543557,
                    #          'SN': 'chr3L'},
                    #         {'LN': 27905053,
                    #          'SN': 'chr3R'},
                    #         {'LN': 1351857,
                    #          'SN': 'chr4'},
                    #         {'LN': 22422827,
                    #          'SN': 'chrX'}
                    #     ]
                    # }

                    txt_header = []
                    for k, v in header.items():
                        if isinstance(v, list):
                            for i in v:
                                if isinstance(i, dict):
                                    txt_header.append(
                                        "\t".join(
                                            ["@" + k]
                                            + [
                                                ":".join(map(str, j))
                                                for j in sorted(i.items(), reverse=True)
                                            ]
                                        )
                                    )
                                elif isinstance(i, str):
                                    txt_header.append(i)

                        elif isinstance(v, dict):
                            txt_header.append(
                                "\t".join(
                                    ["@" + k]
                                    + [
                                        ":".join(map(str, j))
                                        for j in sorted(v.items(), reverse=True)
                                    ]
                                )
                            )
                        else:
                            raise ValueError("unhandled type in BAM header")
                    self._bam_header = "\n".join(txt_header) + "\n"

            # If tuple or list, then save as file first
            # (fixes #73)
            elif isinstance(fn, (list, tuple)):
                fn = BedTool(iter(fn)).saveas().fn

            # Otherwise assume iterator, say an open file as from
            # subprocess.PIPE
            else:
                fn = fn

        self.fn = fn
        tag = "".join([random.choice(string.ascii_lowercase) for _ in range(8)])
        self._tag = tag
        _tags[tag] = self
        self._hascounts = False
        self._file_type = None
        self.history = History()

    @classmethod
    def from_dataframe(
        self,
        df,
        outfile=None,
        sep="\t",
        header=False,
        na_rep=".",
        index=False,
        **kwargs
    ):
        """
        Creates a BedTool from a pandas.DataFrame.

        If `outfile` is None, a temporary file will be used. Otherwise it can
        be a specific filename or an open file handle. Additional kwargs will
        be passed to `pandas.DataFrame.to_csv`.

        The fields of the resulting BedTool will match the order of columns in
        the dataframe.
        """
        try:
            import pandas
        except ImportError:
            raise ImportError("pandas must be installed to use dataframes")
        if outfile is None:
            outfile = self._tmp()
        default_kwargs = dict(sep=sep, header=header, na_rep=na_rep, index=index)
        default_kwargs.update(kwargs)
        df.to_csv(outfile, **default_kwargs)

        if isinstance(outfile, six.string_types):
            fn = outfile
        else:
            try:
                fn = outfile.name
            except AttributeError:
                raise ValueError(
                    "`outfile` is not a string and doesn't have a `name` attribute. "
                    "Unable to determine filename."
                )
        return BedTool(fn)

    def split(self, func, *args, **kwargs):
        """
        Split each feature using a user-defined function.

        Calls the provided function `func` with each interval.  In contrast to
        `each` (which does something similar), this method expects `func` to
        return an *iterable* of Interval objects.

        args and kwargs are passed directly to `func`.

        Returns a new BedTool.
        """

        def generator():
            for orig_interval in self:
                for interval in func(orig_interval, *args, **kwargs):
                    yield interval

        return BedTool(generator())

    def truncate_to_chrom(self, genome):
        """
        Ensure all features fall within chromosome limits.

        Some peak-callers extend peaks such that the boundaries overstep
        chromosome coordinates.  Upon uploading such a file to a genome browser
        like UCSC, this results in an error like::

            Error line 101 of custom track: chromEnd larger than chrom chr2
            size

        Use this method to clean your file, truncating any out-of-bounds
        features to fit within the chromosome coordinates of `genome`.

        `genome` can be either an assembly name ('dm3') or a dictionary where
        keys are chrom and values are (start, stop) tuples.
        """
        if isinstance(genome, dict):
            chromdict = genome
        else:
            assert isinstance(genome, six.string_types)
            chromdict = helpers.chromsizes(genome)

        tmp = self._tmp()
        with open(tmp, "w") as fout:
            for chrom, coords in list(chromdict.items()):
                start, stop = coords
                start = str(start)
                stop = str(stop)
                fout.write("\t".join([chrom, start, stop]) + "\n")
        return self.intersect(tmp)

    def tabix_intervals(self, interval_or_string, check_coordinates=False):
        """
        Retrieve all intervals within coordinates from a "tabixed" BedTool.

        Given either a string in "chrom:start-stop" format, or an interval-like
        object with chrom, start, stop attributes, return a *streaming* BedTool
        of the features in this BedTool that overlap the provided interval.

        If the coordinates are invalid, an empty generator is returned unless
        `check_coordinates=True` in which case a ValueError will be raised.
        """
        if not self._tabixed():
            raise ValueError(
                "This BedTool has not been indexed for tabix "
                "-- please use the .tabix() method"
            )

        # tabix expects 1-based coords, but BEDTools works with
        # zero-based. pybedtools and pysam also work with zero-based. So we can
        # pass zero-based directly to the pysam tabix interface.
        tbx = pysam.TabixFile(self.fn)

        # If an interval is passed, use its coordinates directly
        if isinstance(interval_or_string, Interval):
            interval = interval_or_string
            chrom, start, end = interval.chrom, interval.start, interval.stop
        # Parse string directly instead of relying on Interval, in order to
        # permit full chromosome fetching
        else:
            match = helpers.coord_re.search(interval_or_string)
            # Assume string is contig if it doesn't fit chrom:start-end format
            if match is None:
                chrom = interval_or_string
                start, end = None, None
            # Otherwise parse the coordinates
            else:
                chrom, start, end = match.group(1, 2, 3)
                start, end = int(start), int(end)

        # Fetch results.
        try:
            results = tbx.fetch(str(chrom), start, end)
        except ValueError:
            if check_coordinates:
                raise
            else:
                results = []

        # pysam.ctabix.TabixIterator does not include newlines when yielding so
        # we need to add them.
        def gen():
            for i in results:
                yield i + "\n"

        # xref #190
        x = BedTool(gen()).saveas()
        tbx.close()
        return x

    def tabix_contigs(self):
        """
        Returns a list of contigs from the tabix index.
        """
        if not self._tabixed():
            raise ValueError(
                "This BedTool has not been indexed for tabix "
                "-- please use the .tabix() method"
            )

        tbx = pysam.TabixFile(self.fn)
        return tbx.contigs

    def tabix(self, in_place=True, force=False, is_sorted=False):
        """
        Prepare a BedTool for use with Tabix.

        Returns a new BedTool that has been BGZIP compressed
        and indexed by tabix.

        Parameters
        ----------

        in_place : bool
            If True (default), then assume the file is already sorted and
            replace the existing file with the BGZIPed version.

        force : bool
            If True (default is False), then overwrite both the index and the
            BGZIP file.

        is_sorted : bool
            If True (default is False), then assume the file is already sorted
            so that BedTool.bgzip() doesn't have to do that work.
        """
        # Return quickly if nothing to do
        if self._tabixed() and not force:
            return self

        # Make sure it's BGZIPed
        fn = self.bgzip(in_place=in_place, force=force)

        pysam.tabix_index(fn, force=force, preset=self.file_type)
        return BedTool(fn)

    def _tabixed(self):
        """
        Verifies that we're working with a tabixed file: a string filename
        pointing to a BGZIPed file with a .tbi file in the same dir.
        """
        if (
            isinstance(self.fn, six.string_types)
            and isBGZIP(self.fn)
            and os.path.exists(self.fn + ".tbi")
        ):
            return True

    def bgzip(self, in_place=True, force=False, is_sorted=False):
        """
        Helper function for more control over "tabixed" BedTools.

        Checks to see if we already have a BGZIP file; if not then prepare one.
        Always leaves the original file alone.  You can always just make a
        BedTool out of an already sorted and BGZIPed file to avoid this step.

        `in_place` will put the BGZIPed file in the same dir (possibly after
        sorting to tempfile).

        If `is_sorted`, then assume the file is already sorted. Otherwise call
        bedtools sort with the `-header` option.

        `force` will overwrite without asking.
        """
        if force:
            force_arg = "-f"
        else:
            force_arg = ""

        # It may already be BGZIPed...
        if isinstance(self.fn, six.string_types) and not force:
            if isBGZIP(self.fn):
                return self.fn

        # If not in_place, then make a tempfile for the BGZIPed version
        if not in_place:
            # Get tempfile name, sorted or not
            if not is_sorted:
                fn = self.sort(header=True).fn
            else:
                fn = self._tmp()

            # Register for later deletion
            outfn = fn + ".gz"
            BedTool.TEMPFILES.append(outfn)

            # Creates tempfile.gz
            pysam.tabix_compress(fn, outfn, force=force)
            return outfn

        # Otherwise, make sure the BGZIPed version has a similar name to the
        # current BedTool's file
        if in_place:
            if not is_sorted:
                fn = self.sort(header=True).saveas().fn
            else:
                fn = self.fn
            outfn = self.fn + ".gz"
            pysam.tabix_compress(fn, outfn, force=force)
            return outfn

    def delete_temporary_history(self, ask=True, raw_input_func=None):
        """
        Use at your own risk!  This method will delete temp files. You will be
        prompted for deletion of files unless you specify *ask=False*.

        Deletes all temporary files created during the history of this BedTool
        up to but not including the file this current BedTool points to.

        Any filenames that are in the history and have the following pattern
        will be deleted::

            <TEMP_DIR>/pybedtools.*.tmp

        (where <TEMP_DIR> is the result from get_tempdir() and is by default
        "/tmp")

        Any files that don't have this format will be left alone.

        (*raw_input_func* is used for testing)
        """
        flattened_history = _flatten_list(self.history)
        to_delete = []
        tempdir = get_tempdir()
        for i in flattened_history:
            fn = i.fn
            if fn.startswith(os.path.join(os.path.abspath(tempdir), "pybedtools")):
                if fn.endswith(".tmp"):
                    to_delete.append(fn)

        if raw_input_func is None:
            raw_input_func = input

        str_fns = "\n\t".join(to_delete)
        if ask:
            answer = raw_input_func("Delete these files?\n\t%s\n(y/N) " % str_fns)

            if not answer.lower()[0] == "y":
                print("OK, not deleting.")
                return
        for fn in to_delete:
            os.unlink(fn)
        return

    def _log_to_history(method):
        """
        Decorator to add a method and its kwargs to the history.

        Assumes that you only add this decorator to bedtool instances that
        return other bedtool instances
        """

        def decorated(self, *args, **kwargs):

            # this calls the actual method in the first place; *result* is
            # whatever you get back
            result = method(self, *args, **kwargs)

            # add appropriate tags
            parent_tag = self._tag
            result_tag = result._tag

            # log the sucka
            history_step = HistoryStep(
                method, args, kwargs, self, parent_tag, result_tag
            )

            # only add the current history to the new bedtool if there's
            # something to add
            if len(self.history) > 0:
                result.history.append(self.history)

            # but either way, add this history step to the result.
            result.history.append(history_step)

            return result

        decorated.__doc__ = method.__doc__
        return decorated

    def filter(self, func, *args, **kwargs):
        """
        Filter features by user-defined function.

        Takes a function *func* that is called for each feature in the
        `BedTool` object and returns only those for which the function returns
        True.

        *args and **kwargs are passed directly to *func*.

        Returns a streaming BedTool; if you want the filename then use the
        .saveas() method.

        >>> a = pybedtools.example_bedtool('a.bed')
        >>> subset = a.filter(lambda b: b.chrom == 'chr1' and b.start < 150)
        >>> len(a), len(subset)
        (4, 2)

        so it has extracted 2 records from the original 4.

        """
        return BedTool((f for f in self if func(f, *args, **kwargs)))

    def field_count(self, n=10):
        """
        Number of fields in each line of this BedTool (checks `n` lines)

        Return the number of fields in the features this file contains.  Checks
        the first *n* features.

        >>> a = pybedtools.example_bedtool('a.bed')
        >>> a.field_count()
        6
        """
        if self.file_type == "empty":
            return 0
        i = 0
        fields = set([])
        for feat in self:
            if i > n:
                break
            i += 1
            # TODO: make this more efficient.
            fields.update([len(feat.fields)])
        assert len(fields) == 1, fields
        return list(fields)[0]

    def each(self, func, *args, **kwargs):
        """
        Modify each feature with a user-defined function.

        Applies user-defined function *func* to each feature.  *func* must
        accept an Interval as its first argument; *args and **kwargs will be
        passed to *func*.

        *func* must return an Interval object OR a value that evaluates to
        False, in which case the original feature will be removed from the
        output.  This way, an additional "filter" call is not necessary.

        >>> def truncate_feature(feature, limit=0):
        ...     feature.score = str(len(feature))
        ...     if len(feature) > limit:
        ...         feature.stop = feature.start + limit
        ...         feature.name = feature.name + '.short'
        ...     return feature

        >>> a = pybedtools.example_bedtool('a.bed')
        >>> b = a.each(truncate_feature, limit=100)
        >>> print(b) #doctest: +NORMALIZE_WHITESPACE
        chr1	1	100	feature1	99	+
        chr1	100	200	feature2	100	+
        chr1	150	250	feature3.short	350	-
        chr1	900	950	feature4	50	+
        <BLANKLINE>

        """

        def _generator():
            for f in self:
                result = func(f, *args, **kwargs)
                if result:
                    yield result

        return BedTool(_generator())

    def introns(self, gene="gene", exon="exon"):
        """
        Create intron features (requires specific input format).

        NOTE: this method assumes a simple file with non-overlapping exons. For
        more sophisticated features, consider the gffutils package instead.

        Given a BED12 or a GFF with exons, create a new `BedTool` with just
        introns.  The output is a bed6 file with the score column (5) being one
        of 'intron'/'utr5'/'utr3'
        """
        # iterate over all the features in the gene.
        s = self.sort()
        if self.file_type == "gff":
            exon_iter = BedTool((f for f in s if f[2] == exon)).saveas()
            gene_iter = BedTool((f for f in s if f[2] == gene)).saveas()

        elif self.file_type == "bed":
            if s.field_count() == 12:
                exon_iter = s.bed6().saveas()
                gene_iter = s.saveas()
            else:
                # TODO: bed6. groupby on name and find smallest start,
                # largest stop.
                exon_iter = s
                gene_iter = None
                raise NotImplementedError(
                    ".introns() only supported for bed12" "and GFF"
                )

        else:
            raise NotImplementedError(".introns() only supported for BED and GFF")

        with open(BedTool._tmp(), "w") as fh:
            # group on the name.
            exon_intervals = IntervalFile(exon_iter.fn)
            for g in gene_iter:
                # search finds all, but we just want the ones that completely
                # overlap this gene.
                exons = [
                    e
                    for e in exon_intervals.search(g, same_strand=True)
                    if e.start >= g.start and e.end <= g.end
                ]

                for i, exon in enumerate(exons):
                    # 5' utr between gene start and first intron
                    if i == 0 and exon.start > g.start:
                        utr = {"+": "utr5", "-": "utr3"}[g.strand]
                        print(
                            "%s\t%i\t%i\t%s\t%s\t%s"
                            % (g.chrom, g.start, exon.start, g.name, utr, g.strand),
                            file=fh,
                        )
                    elif i == len(exons) - 1 and exon.end < g.end:
                        utr = {"+": "utr3", "-": "utr5"}[g.strand]
                        print(
                            "%s\t%i\t%i\t%s\t%s\t%s"
                            % (g.chrom, exon.end, g.end, g.name, utr, g.strand),
                            file=fh,
                        )
                    elif i != len(exons) - 1:
                        istart = exon.end
                        iend = exons[i + 1].start
                        print(
                            "%s\t%i\t%i\t%s\tintron\t%s"
                            % (g.chrom, istart, iend, g.name, g.strand),
                            file=fh,
                        )
        return BedTool(fh.name)

    def features(self):
        """
        Returns an iterable of features
        """
        if hasattr(self, "next") or hasattr(self, "__next__"):
            return self
        return iter(self)

    @property
    def file_type(self):
        """
        Return the type of the current file.  One of ('bed','vcf','gff', 'bam',
        'sam', 'empty').

        >>> a = pybedtools.example_bedtool('a.bed')
        >>> print(a.file_type)
        bed
        """
        if not isinstance(self.fn, six.string_types):
            raise ValueError(
                "Checking file_type not supported for "
                "non-file BedTools. Use .saveas() to "
                "save as a temp file first."
            )
        if self._isbam:
            self._file_type = "bam"
        else:
            try:
                self._file_type = six.advance_iterator(iter(self)).file_type
            except StopIteration:
                self._file_type = "empty"

        return self._file_type

    def cut(self, indexes, stream=False):
        """
        Analagous to unix `cut`.

        Similar to unix `cut` except indexes are 0-based, must be a list
        and the columns are returned in the order requested.

        This method returns a BedTool of results, which means that the indexes
        returned must be valid GFF/GTF/BED/SAM features.

        If you would like arbitrary columns -- say, just chrom and featuretype
        of a GFF, which would not comprise a valid feature -- then instead of
        this method, simply use indexes on each feature, e.g,

        >>> gff = pybedtools.example_bedtool('d.gff')
        >>> results = [(f[0], f[2]) for f in gff]

        In addition, `indexes` can contain keys of the GFF/GTF attributes, in
        which case the values are returned. e.g. 'gene_name' will return the
        corresponding name from a GTF, or 'start' will return the start
        attribute of a BED Interval.
        """
        if stream:
            return BedTool(([f[attr] for attr in indexes] for f in self))
        else:
            with open(self._tmp(), "w") as fh:
                for f in self:
                    print("\t".join(map(str, [f[attr] for attr in indexes])), file=fh)
            return BedTool(fh.name)

    @classmethod
    def _tmp(self):
        """
        Makes a tempfile and registers it in the BedTool.TEMPFILES class
        variable.  Adds a "pybedtools." prefix and ".tmp" extension for easy
        deletion if you forget to call pybedtools.cleanup().
        """
        tmpfn = tempfile.NamedTemporaryFile(
            prefix=settings.tempfile_prefix,
            suffix=settings.tempfile_suffix,
            delete=False,
        )
        tmpfn = tmpfn.name
        BedTool.TEMPFILES.append(tmpfn)
        return tmpfn

    def __iter__(self):
        """
        Dispatches the right iterator depending on how this BedTool was
        created
        """
        if self._isbam:
            # Note: BAM class takes filename or stream, so self.fn is OK
            # here
            return BAM(self.fn)

        # Plain ol' filename
        if isinstance(self.fn, six.string_types):
            if not os.path.exists(self.fn):
                raise BedToolsFileError("{0} does not exist".format(self.fn))
            if isGZIP(self.fn):
                return IntervalIterator(gzip.open(self.fn, "rt"))
            else:
                return IntervalIterator(open(self.fn, "r"))
        # Any other kind of input (streaming string from stdout; iterable of
        # Intervals, iterable of (chrom, start, stop) tuples, etc are handled
        # appropriately by IntervalIterator.
        else:
            return IntervalIterator(self.fn)

    @property
    def intervals(self):
        if isinstance(self.fn, six.string_types):
            return IntervalFile(self.fn)
        else:
            raise ValueError("Please convert to a file-based BedTool using saveas")

    def __repr__(self):
        if isinstance(self.fn, six.string_types):
            if os.path.exists(self.fn) or self.remote:
                return "<BedTool(%s)>" % self.fn
            else:
                return "<BedTool(MISSING FILE: %s)>" % self.fn
        elif isinstance(self.fn, BedTool):
            return repr(self.fn)
        else:
            return "<BedTool(%s)>" % repr(self.fn)

    def __str__(self):
        """
        Returns the string representation of the whole `BedTool`
        """
        items = []
        for i in iter(self):
            i = str(i)
            if isinstance(i, bytes):
                i = i.decode("UTF-8")
            items.append(i)
        return "".join(items)

    def __len__(self):
        return self.count()

    def __eq__(self, other):
        if isinstance(other, six.string_types):
            other_str = other
        elif isinstance(other, BedTool):
            if not isinstance(self.fn, six.string_types) or not isinstance(
                other.fn, six.string_types
            ):
                raise NotImplementedError(
                    "Testing equality only supported for"
                    " BedTools that point to files"
                )
        if str(self) == str(other):
            return True
        return False

    def __ne__(self, other):
        return not self.__eq__(other)

    def __getitem__(self, key):
        if isinstance(key, slice):
            return islice(self, key.start, key.stop, key.step)
        elif isinstance(key, int):
            return list(islice(self, key, key + 1))[0]
        else:
            raise ValueError(
                "Only slices or integers allowed for indexing " "into a BedTool"
            )

    def __add__(self, other):
        try:
            result = self.intersect(other, u=True)
        except BEDToolsError as e:
            # BEDTools versions <2.20 would raise BEDToolsError
            if (self.file_type == "empty") or (other.file_type == "empty"):
                result = pybedtools.BedTool("", from_string=True)
            else:
                raise e
        return result

    def __sub__(self, other):
        try:
            result = self.intersect(other, v=True)
        except BEDToolsError:
            # BEDTools versions <2.20 would raise BEDToolsError

            if (self.file_type == "empty") and (other.file_type == "empty"):
                result = pybedtools.BedTool("", from_string=True)
            elif other.file_type == "empty":
                result = self.saveas()
            elif self.file_type == "empty":
                result = pybedtools.BedTool("", from_string=True)
        return result

    def head(self, n=10, as_string=False):
        """
        Prints the first *n* lines or returns them if as_string is True

        Note that this only opens the underlying file (gzipped or not), so it
        does not check to see if the file is a valid BED file.

        >>> a = pybedtools.example_bedtool('a.bed')
        >>> a.head(2) #doctest: +NORMALIZE_WHITESPACE
        chr1	1	100	feature1	0	+
        chr1	100	200	feature2	0	+
        <BLANKLINE>

        """
        if not isinstance(self.fn, six.string_types):
            raise NotImplementedError(
                "head() not supported for non file-based BedTools"
            )
        if as_string:
            return "".join(str(line) for line in self[:n])
        if self._isbam:
            raise NotImplementedError("head() not supported for BAM")
        else:
            if isGZIP(self.fn):
                openfunc = gzip.open
                openmode = "rt"
            else:
                openfunc = open
                openmode = "r"
            with openfunc(self.fn, openmode) as fin:
                for i, line in enumerate(fin):
                    if i == (n):
                        break
                    print(line, end=" ")

    def set_chromsizes(self, chromsizes):
        """
        Prepare BedTool for operations that require chromosome coords.

        Set the chromsizes for this genome. If *chromsizes* is a string, it
        will be considered a genome assembly name.  If that assembly name is
        not available in pybedtools.genome_registry, then it will be searched
        for on the UCSC Genome Browser.

        Example usage:

            >>> hg19 = pybedtools.chromsizes('hg19')
            >>> a = pybedtools.example_bedtool('a.bed')
            >>> a = a.set_chromsizes(hg19)
            >>> print(a.chromsizes['chr1'])
            (0, 249250621)

        """
        if isinstance(chromsizes, six.string_types):
            self.chromsizes = pybedtools.chromsizes(chromsizes)
        elif isinstance(chromsizes, dict):
            self.chromsizes = chromsizes
        else:
            raise ValueError(
                "Need to specify chromsizes either as a string"
                " (assembly name) or a dictionary"
            )
        return self

    def _collapse(
        self,
        iterable,
        fn=None,
        trackline=None,
        in_compressed=False,
        out_compressed=False,
    ):
        """
        Collapses an iterable into file *fn* (or a new tempfile if *fn* is
        None).

        Returns the newly created filename.

        Parameters
        ----------

        iterable : iter
            Any iterable object whose items can be converted to an Interval.

        fn : str
            Output filename, if None then creates a temp file for output

        trackline : str
            If not None, string to be added to the top of the output. Newline
            will be added.

        in_compressed : bool
            Indicates whether the input is compressed

        out_compressed : bool
            Indicates whether the output should be compressed
        """
        if fn is None:
            fn = self._tmp()

        in_open_func = gzip.open if in_compressed else open
        out_open_func = gzip.open if out_compressed else open

        # special case: if BAM-format BedTool is provided, no trackline should
        # be supplied, and don't iterate -- copy the file wholesale
        if isinstance(iterable, BedTool) and iterable._isbam:
            if trackline:
                raise ValueError(
                    "trackline provided, but input is a BAM "
                    "file, which takes no track line"
                )
            with open(fn, "wb") as out_:
                out_.write(open(self.fn, "rb").read())
            return fn

        # If we're just working with filename-based BedTool objects, just copy
        # the files directly
        if isinstance(iterable, BedTool) and isinstance(iterable.fn, six.string_types):
            with out_open_func(fn, "wt") as out_:
                if sys.version_info > (3,0):
                    in_ = in_open_func(iterable.fn, "rt", errors="ignore")
                else:
                    in_ = in_open_func(iterable.fn, "rt")
                if trackline:
                    out_.write(trackline.strip() + "\n")
                out_.writelines(in_)
                in_.close()
        else:
            with out_open_func(fn, "wt") as out_:
                for i in iterable:
                    if isinstance(i, (list, tuple)):
                        i = create_interval_from_list(list(i))
                    out_.write(str(i))
        return fn

    def handle_kwargs(self, prog, arg_order, **kwargs):
        """
        Handle most cases of BEDTool program calls, but leave the specifics
        up to individual methods.

        *prog* is a BEDTools program name, e.g., 'intersectBed'.

        *arg_order* lists any arguments that are sensitive to order. Everything
        else will be reverse-sorted.

        *kwargs* are passed directly from the calling method (like
        self.intersect).

        This method figures out, given how this BedTool was constructed, what
        to send to BEDTools programs -- for example, an open file to stdin with
        the `-` argument, or a filename with the `-a` argument.
        """
        pybedtools.logger.debug(
            "BedTool.handle_kwargs() got these kwargs:\n%s", pprint.pformat(kwargs)
        )

        # If you pass in a list, how should it be converted to a BedTools arg?
        default_list_delimiter = " "
        list_delimiters = {
            "annotateBed": " ",
            "getOverlap": ",",
            "groupBy": ",",
            "multiIntersectBed": " ",
            "mergeBed": ",",
            "intersectBed": " ",
            "mapBed": ",",
        }
        stdin = None

        # -----------------------------------------------------------------
        # Decide how to send instream1 to BEDTools.  If there's no implicit
        # instream1 arg, then do nothing.
        #
        try:
            # e.g., 'a' for intersectBed
            if self._isbam:
                inarg1 = _bam_registry[prog]
            else:
                inarg1 = _implicit_registry[prog]

            # e.g., self.fn or 'a.bed' or an iterator...
            instream1 = kwargs[inarg1]

            # If it's a BedTool, then get underlying stream
            if isinstance(instream1, BedTool):
                instream1 = instream1.fn

            # Filename? No pipe, just provide the file
            if isinstance(instream1, six.string_types):
                kwargs[inarg1] = instream1
                stdin = None

            # Open file? Pipe it
            # elif isinstance(instream1, file):
            #     kwargs[inarg1] = 'stdin'
            #     stdin = instream1

            # A generator or iterator: pipe it as a generator of lines
            else:
                kwargs[inarg1] = "stdin"
                stdin = (str(i) for i in instream1)
        except KeyError:
            pass

        # -----------------------------------------------------------------
        # Decide how to send instream2 to BEDTools.
        try:
            # e.g., 'b' for intersectBed
            inarg2 = _other_registry[prog]

            # e.g., another BedTool
            instream2 = kwargs[inarg2]

            # Get stream if BedTool
            if isinstance(instream2, BedTool):
                instream2 = instream2.fn

            # Filename
            if isinstance(instream2, six.string_types):
                kwargs[inarg2] = instream2

            # If it's a list of strings, then we need to figure out if it's
            # a list of filenames or a list of intervals (see issue #156)
            #
            # Several options:
            #
            #   - assume intervals have tabs but filenames don't
            #   - assume that, upon being split on tabs, an interval is >=3 fields
            #   - try creating an interval out of the first thing, success means interval
            #
            # The last seems the most robust. It does allow filenames with
            # tabs; deciding whether or not such filenames are a good idea is
            # left to the user.
            #
            elif isinstance(instream2, (list, tuple)) and isinstance(
                instream2[0], six.string_types
            ):
                try:
                    _ = create_interval_from_list(instream2[0].split("\t"))
                    kwargs[inarg2] = self._collapse(instream2)
                except IndexError:
                    kwargs[inarg2] = instream2

            # Otherwise we need to collapse it in order to send to BEDTools
            # programs
            else:
                kwargs[inarg2] = self._collapse(instream2)

        except KeyError:
            pass

        # If stream not specified, then a tempfile will be created
        if kwargs.pop("stream", None):
            tmp = None
        else:
            output = kwargs.pop("output", None)
            if output:
                tmp = output
            else:
                tmp = self._tmp()

        additional_args = kwargs.pop("additional_args", None)

        # Parse the kwargs into BEDTools-ready args
        cmds = [prog]

        # arg_order mechanism added to fix #345
        if arg_order is None:
            arg_order = []

        for arg in arg_order:
            if arg in kwargs:
                val = kwargs.pop(arg)
                cmds.append("-" + arg)
                cmds.append(val)

        # The reverse-sort is a temp fix for issue #81
        for key, value in sorted(list(kwargs.items()), reverse=True):
            if isinstance(value, bool):
                if value:
                    cmds.append("-" + key)
                else:
                    continue
            elif isinstance(value, list) or isinstance(value, tuple):
                value = list(map(str, value))
                try:
                    delim = list_delimiters[prog]
                except KeyError:
                    delim = default_list_delimiter

                if delim == " ":
                    cmds.append("-" + key)
                    cmds.extend(value)

                # make comma-separated list if that's what's needed
                else:
                    cmds.append("-" + key)
                    cmds.append(delim.join(value))

            else:
                cmds.append("-" + key)
                cmds.append(str(value))

        if additional_args:
            cmds.append(additional_args)

        return cmds, tmp, stdin

    def check_genome(self, **kwargs):
        """
        Handles the different ways of specifying a genome in kwargs:

        g='genome.file' specifies a file directly
        genome='dm3' gets the file from genome registry
        self.chromsizes could be a dict.\
        """

        # If both g and genome are missing, assume self.chromsizes
        if ("g" not in kwargs) and ("genome" not in kwargs):
            if hasattr(self, "chromsizes"):
                kwargs["g"] = self.chromsizes
            else:
                raise ValueError(
                    'No genome specified. Use the "g" or '
                    '"genome" kwargs, or use the '
                    ".set_chromsizes() method"
                )

        # If both specified, rather than make an implicit decision, raise an
        # exception
        if "g" in kwargs and "genome" in kwargs:
            raise ValueError('Cannot specify both "g" and "genome"')

        # Something like genome='dm3' was specified
        if "g" not in kwargs and "genome" in kwargs:
            if isinstance(kwargs["genome"], dict):
                genome_dict = kwargs["genome"]
            else:
                genome_dict = pybedtools.chromsizes(kwargs["genome"])
            genome_file = pybedtools.chromsizes_to_file(genome_dict)
            kwargs["g"] = genome_file
            del kwargs["genome"]

        # By the time we get here, 'g' is specified.

        # If a dict was provided, convert to tempfile here
        if isinstance(kwargs["g"], dict):
            kwargs["g"] = pybedtools.chromsizes_to_file(kwargs["g"])

        if not os.path.exists(kwargs["g"]):
            msg = 'Genome file "%s" does not exist' % (kwargs["g"])
            if six.PY2:
                raise ValueError(msg)
            raise FileNotFoundError(msg)

        return kwargs

    @_log_to_history
    def remove_invalid(self):
        """
        Remove invalid features that may break BEDTools programs.

        >>> a = pybedtools.BedTool("chr1 10 100\\nchr1 10 1",
        ... from_string=True)
        >>> print(a.remove_invalid()) #doctest: +NORMALIZE_WHITESPACE
        chr1	10	100
        <BLANKLINE>

        """
        tmp = self._tmp()
        fout = open(tmp, "w")

        # If it's a file-based BedTool -- which is likely, if we're trying to
        # remove invalid features -- then we need to parse it line by line.
        if isinstance(self.fn, six.string_types):
            i = IntervalIterator(open(self.fn, "r"))
        else:
            tmp = self.saveas()
            i = IntervalIterator(open(tmp.fn, "r"))

        def _generator():
            while True:
                try:
                    feature = next(i)
                    if feature.start <= feature.stop:
                        yield feature
                    else:
                        continue
                except pybedtools.MalformedBedLineError:
                    continue
                except OverflowError:
                    # This can happen if coords are negative
                    continue
                except IndexError:
                    continue
                except StopIteration:
                    break

        return BedTool(_generator())

    def all_hits(self, interval, same_strand=False, overlap=0.0):
        """
        Return all intervals that overlap `interval`.

        Calls the `all_hits` method of an IntervalFile to return all intervals
        in this current BedTool that overlap `interval`.

        Require that overlaps have the same strand with same_strand=True.

        Notes:
                If this current BedTool is generator-based, it will be
                converted into a file first.

                If this current BedTool refers to a BAM file, it will be
                converted to a BED file first using default arguments.  If you
                don't want this to happen, please convert to BED first before
                using this method.
        """
        if not isinstance(interval, Interval):
            raise ValueError("Need an Interval instance")
        fn = self.fn
        if not isinstance(fn, six.string_types):
            fn = self.saveas().fn
        if self._isbam:
            fn = self.bam_to_bed().fn
        interval_file = pybedtools.IntervalFile(fn)
        return interval_file.all_hits(interval, same_strand, overlap)

    def any_hits(self, interval, same_strand=False, overlap=0.0):
        """
        Return whether or not any intervals overlap `interval`.

        Calls the `any_hits` method of an IntervalFile.  If there were any hits
        within `interval` in this BedTool, then return 1; otherwise 0.

        Require that overlaps have the same strand with same_strand=True.

        Notes:
                If this current BedTool is generator-based, it will be
                converted into a file first.

                If this current BedTool refers to a BAM file, it will be
                converted to a BED file first using default arguments.  If you
                don't want this to happen, please convert to BED first before
                using this method.
        """
        if not isinstance(interval, Interval):
            raise ValueError("Need an Interval instance")
        fn = self.fn
        if not isinstance(fn, six.string_types):
            fn = self.saveas().fn
        if self._isbam:
            fn = self.bam_to_bed().fn
        interval_file = pybedtools.IntervalFile(fn)
        return interval_file.any_hits(interval, same_strand, overlap)

    def count_hits(self, interval, same_strand=False, overlap=0.0):
        """
        Return the number of intervals that overlap `interval`.

        Calls the `count_hits` method of an IntervalFile.  Returns the number
        of valid hits in this BedTool that overlap `interval`.

        Require that overlaps have the same strand with same_strand=True.

        Notes:
                If this current BedTool is generator-based, it will be
                converted into a file first.

                If this current BedTool refers to a BAM file, it will be
                converted to a BED file first using default arguments.  If you
                don't want this to happen, please convert to BED first before
                using this method.
        """
        if not isinstance(interval, Interval):
            raise ValueError("Need an Interval instance")
        fn = self.fn
        if not isinstance(fn, six.string_types):
            fn = self.saveas().fn
        if self._isbam:
            fn = self.bam_to_bed().fn
        interval_file = pybedtools.IntervalFile(fn)
        return interval_file.count_hits(interval, same_strand, overlap)

    @_log_to_history
    @_wraps(prog="bed12ToBed6", implicit="i", bam=None, other=None)
    def bed6(self, **kwargs):
        """
        Wraps `bedtools bed12tobed6`.
        """
        pass

    # Alias for backward compatibility
    bed12tobed6 = bed6

    @_log_to_history
    @_wraps(prog="bamToBed", implicit="i", other=None, nonbam="ALL", bam="i")
    def bam_to_bed(self, **kwargs):
        """
        Wraps `bedtools bamtobed`.
        """

    # Alias for backward compatibility
    bamtobed = bam_to_bed

    @_wraps(prog="bedToBam", implicit="i", uses_genome=True, force_bam=True)
    def _bed_to_bam(self):
        """
        Wraps bedToBam and is called internally for BED/GFF/VCF files by
        self.to_bam (which needs to do something different for SAM files...)
        """

    @_log_to_history
    def to_bam(self, **kwargs):
        """
        Wraps `bedtools bedtobam`

        If self.fn is in BED/VCF/GFF format, call BEDTools' bedToBam.  If
        self.fn is in SAM format, then create a header out of the genome file
        and then convert using `samtools`.
        """
        if self.file_type == "bam":
            return self
        if self.file_type in ("bed", "gff", "vcf"):
            return self._bed_to_bam(**kwargs)

        # TODO: to maintain backwards compatibility we go from Interval to
        # AlignedSegment.
        if self.file_type == "sam":

            # Use pysam, but construct the header out of a provided genome
            # file.

            # construct a genome out of whatever kwargs were passed in
            kwargs = self.check_genome(**kwargs)

            # Build a header that we can use for the output BAM file.
            genome = dict(i.split() for i in open(kwargs["g"]))
            SQ = []
            ref_ids = {}
            text_header = ["@HD\tVN:1.0"]

            for i, (k, v) in enumerate(genome.items()):
                SQ.append(dict(SN=k, LN=int(v)))
                ref_ids[k] = i
                text_header.append("@SQ\tSN:{0}\tLN:{1}".format(k, v))

            # Here's the pysam-formatted header
            header = {"HD": {"VN": "1.0"}, "SQ": SQ}

            # And the text-format header
            text_header = "\n".join(text_header) + "\n"

            # The strategy is to write an actual SAM file to disk, along with
            # a header, and then read that back in.
            #
            # Painfully inefficient, but this will change once all py2 tests
            # pass.
            sam_tmp = self._tmp()
            bam_tmp = self._tmp()
            with open(sam_tmp, "w") as fout:
                fout.write(text_header)
                for interval in self:
                    fout.write("\t".join(map(str, interval.fields)) + "\n")

            samfile = pysam.AlignmentFile(sam_tmp, "r")
            bamfile = pysam.AlignmentFile(bam_tmp, "wb", template=samfile)
            for alignment in samfile:
                bamfile.write(alignment)

            samfile.close()
            bamfile.close()
            new_bedtool = BedTool(bam_tmp)
            new_bedtool._isbam = True
            return new_bedtool

    # Alias for backward compatibility
    bedtobam = to_bam

    @_log_to_history
    @_wraps(prog="intersectBed", implicit="a", other="b", bam="abam",
            nonbam="bed", arg_order=["a", "abam"])
    def intersect(self):
        """
        Wraps `bedtools intersect`.
        """

    @_log_to_history
    @_wraps(
        prog="fastaFromBed",
        implicit="bed",
        bam=None,
        other="fi",
        make_tempfile_for="fo",
        check_stderr=_check_sequence_stderr,
        add_to_bedtool={"fo": "seqfn"},
    )
    def sequence(self):
        '''
        Wraps `bedtools getfasta`.

        *fi* is passed in by the user; *bed* is automatically passed in as the
        bedfile of this object; *fo* by default is a temp file.  Use
        save_seqs() to save as a file.

        The end result is that this BedTool will have an attribute, self.seqfn,
        that points to the new fasta file.

        Example usage:

        >>> a = pybedtools.BedTool("""
        ... chr1 1 10
        ... chr1 50 55""", from_string=True)
        >>> fasta = pybedtools.example_filename('test.fa')
        >>> a = a.sequence(fi=fasta)
        >>> print(open(a.seqfn).read())
        >chr1:1-10
        GATGAGTCT
        >chr1:50-55
        CCATC
        <BLANKLINE>

        '''

    # Alias for backwards compatibility
    getfasta = sequence

    @staticmethod
    def seq(loc, fasta):
        """
        Return just the sequence from a region string or a single location
        >>> fn = pybedtools.example_filename('test.fa')
        >>> BedTool.seq('chr1:2-10', fn)
        'GATGAGTCT'
        >>> BedTool.seq(('chr1', 1, 10), fn)
        'GATGAGTCT'
        """
        if isinstance(loc, six.string_types):
            chrom, start_end = loc.split(":")
            start, end = list(map(int, start_end.split("-")))
            start -= 1
        else:
            chrom, start, end = loc[0], loc[1], loc[2]

        loc = BedTool("%s\t%i\t%i" % (chrom, start, end), from_string=True)
        lseq = loc.sequence(fi=fasta)
        return "".join([l.rstrip() for l in open(lseq.seqfn, "r") if l[0] != ">"])

    @_log_to_history
    @_wraps(
        prog="nucBed", implicit="bed", other="fi", check_stderr=_check_sequence_stderr
    )
    def nucleotide_content(self):
        """
        Wraps `bedtools nuc`.

        Profiles nucleotide content.  The returned BED file contains extra
        information about the nucleotide content
        """

    # Alias for backwards compatibility
    nuc = nucleotide_content

    @_log_to_history
    @_wraps(prog="multiBamCov", implicit="bed")
    def multi_bam_coverage(self):
        """
        Wraps `bedtools multicov`.

        Pass a list of sorted and indexed BAM files as `bams`
        """

    # Alias for backwards compatibility
    multicov = multi_bam_coverage

    @_log_to_history
    @_wraps(prog="subtractBed", implicit="a", other="b", bam=None)
    def subtract(self):
        """
        Wraps `bedtools subtract`.

        Subtracts from another BED file and returns a new BedTool object.

        Example usage:

            >>> a = pybedtools.example_bedtool('a.bed')
            >>> b = pybedtools.example_bedtool('b.bed')

            Do a "stranded" subtraction:

            >>> c = a.subtract(b, s=True)

            Require 50% of features in `a` to overlap:

            >>> c = a.subtract(b, f=0.5)
        """
        kwargs["b"] = b

        if "a" not in kwargs:
            kwargs["a"] = self.fn

        cmds, tmp, stdin = self.handle_kwargs(prog="subtractBed", **kwargs)
        stream = call_bedtools(cmds, tmp, stdin=stdin)
        return BedTool(stream)

    @_log_to_history
    @_wraps(prog="slopBed", implicit="i", other=None, bam=None, uses_genome=True)
    def slop(self):
        """
        Wraps `bedtools slop`.
        """

    @_log_to_history
    @_wraps(prog="shiftBed", implicit="i", other=None, bam=None, uses_genome=True)
    def shift(self):
        """
        Wraps `bedtools shift`.

        Shift each feature by user-defined number of bases. Returns a new BedTool object.

        Example usage:

            >>> a = pybedtools.example_bedtool('a.bed')

            Shift every feature by 5bp:

            >>> b = a.shift(genome='hg19', s=5)
            >>> print(b) #doctest: +NORMALIZE_WHITESPACE
            chr1	6	105	feature1	0	+
            chr1	105	205	feature2	0	+
            chr1	155	505	feature3	0	-
            chr1	905	955	feature4	0	+
            <BLANKLINE>

            Shift features on the '+' strand by -1bp and on '-' strand by +3bp:

            >>> b = a.shift(genome='hg19', p=-1, m=3)
            >>> print(b) #doctest: +NORMALIZE_WHITESPACE
            chr1	0	99	feature1	0	+
            chr1	99	199	feature2	0	+
            chr1	153	503	feature3	0	-
            chr1	899	949	feature4	0	+
            <BLANKLINE>

            # Disabling, see https://github.com/arq5x/bedtools2/issues/807
            Shift features by a fraction of their length (0.50):

            #>>> b = a.shift(genome='hg19', pct=True, s=0.50)
            #>>> print(b) #doctest: +NORMALIZE_WHITESPACE
            #chr1	50	149	feature1	0	+
            #chr1	150	250	feature2	0	+
            #chr1	325	675	feature3	0	-
            #chr1	925	975	feature4	0	+
            #<BLANKLINE>

        """

    @_log_to_history
    @_wraps(prog="mergeBed", implicit="i", other=None, bam=None)
    def merge(self):
        """
        Wraps `bedtools merge`.

        Merge overlapping features together. Returns a new BedTool object.

        Example usage:

            >>> a = pybedtools.example_bedtool('a.bed')

            Merge:

            >>> c = a.merge()

            Allow merging of features 500 bp apart:

            >>> c = a.merge(d=500)

        """

    @_log_to_history
    @_wraps(prog="closestBed", implicit="a", other="b", bam=None)
    def closest(self):
        """
        Wraps `bedtools closest`.

        Return a new BedTool object containing closest features in *b*.  Note
        that the resulting file is no longer a valid BED format; use the
        special "_closest" methods to work with the resulting file.

        Example usage::

            a = BedTool('in.bed')

            # get the closest feature in 'other.bed' on the same strand
            b = a.closest('other.bed', s=True)

        """

    @_log_to_history
    @_wraps(prog="windowBed", implicit="a", other="b", bam="abam", nonbam="bed")
    def window(self):
        """
        Wraps `bedtools window`.

        Example usage::

            >>> a = pybedtools.example_bedtool('a.bed')
            >>> b = pybedtools.example_bedtool('b.bed')
            >>> print(a.window(b, w=1000)) #doctest: +NORMALIZE_WHITESPACE
            chr1	1	100	feature1	0	+	chr1	155	200	feature5	0	-
            chr1	1	100	feature1	0	+	chr1	800	901	feature6	0	+
            chr1	100	200	feature2	0	+	chr1	155	200	feature5	0	-
            chr1	100	200	feature2	0	+	chr1	800	901	feature6	0	+
            chr1	150	500	feature3	0	-	chr1	155	200	feature5	0	-
            chr1	150	500	feature3	0	-	chr1	800	901	feature6	0	+
            chr1	900	950	feature4	0	+	chr1	155	200	feature5	0	-
            chr1	900	950	feature4	0	+	chr1	800	901	feature6	0	+
            <BLANKLINE>
        """

    @_log_to_history
    @_wraps(prog="shuffleBed", implicit="i", other=None, bam=None, uses_genome=True)
    def shuffle(self):
        """
        Wraps `bedtools shuffle`.

        Example usage:

        >>> a = pybedtools.example_bedtool('a.bed')
        >>> seed = 1 # so this test always returns the same results
        >>> b = a.shuffle(genome='hg19', chrom=True, seed=seed)
        >>> print(b) #doctest: +NORMALIZE_WHITESPACE
        chr1	123081365	123081464	feature1	0	+
        chr1	243444570	243444670	feature2	0	+
        chr1	194620241	194620591	feature3	0	-
        chr1	172792873	172792923	feature4	0	+
        <BLANKLINE>
        """

    @_log_to_history
    @_wraps(prog="sortBed", implicit="i")
    def sort(self):
        """
        Wraps `bedtools sort`.

        Note that chromosomes are sorted lexograpically, so chr12 will come
        before chr9.

        Example usage:

        >>> a = pybedtools.BedTool('''
        ... chr9 300 400
        ... chr1 100 200
        ... chr1 1 50
        ... chr12 1 100
        ... chr9 500 600
        ... ''', from_string=True)
        >>> print(a.sort()) #doctest: +NORMALIZE_WHITESPACE
        chr1	1	50
        chr1	100	200
        chr12	1	100
        chr9	300	400
        chr9	500	600
        <BLANKLINE>
        """

    @_log_to_history
    @_wraps(prog="annotateBed", implicit="i")
    def annotate(self):
        """
        Wraps  `bedtools annotate`.

        Annotate this BedTool with a list of other files.
        Example usage:

        >>> a = pybedtools.example_bedtool('a.bed')
        >>> b_fn = pybedtools.example_filename('b.bed')
        >>> print(a.annotate(files=b_fn)) #doctest: +NORMALIZE_WHITESPACE
        chr1	1	100	feature1	0	+	0.000000
        chr1	100	200	feature2	0	+	0.450000
        chr1	150	500	feature3	0	-	0.128571
        chr1	900	950	feature4	0	+	0.020000
        <BLANKLINE>
        """

    @_log_to_history
    @_wraps(prog="flankBed", implicit="i", uses_genome=True)
    def flank(self):
        """
        Wraps `bedtools flank`.

        Example usage:

        >>> a = pybedtools.example_bedtool('a.bed')
        >>> print(a.flank(genome='hg19', b=100)) #doctest: +NORMALIZE_WHITESPACE
        chr1	0	1	feature1	0	+
        chr1	100	200	feature1	0	+
        chr1	0	100	feature2	0	+
        chr1	200	300	feature2	0	+
        chr1	50	150	feature3	0	-
        chr1	500	600	feature3	0	-
        chr1	800	900	feature4	0	+
        chr1	950	1050	feature4	0	+
        <BLANKLINE>

        """
        kwargs = self.check_genome(**kwargs)

        if "i" not in kwargs:
            kwargs["i"] = self.fn

        cmds, tmp, stdin = self.handle_kwargs(prog="flankBed", **kwargs)
        stream = call_bedtools(cmds, tmp, stdin=stdin)
        return BedTool(stream)

    @_log_to_history
    @_wraps(
        prog="genomeCoverageBed",
        implicit="i",
        bam="ibam",
        genome_none_if=["ibam"],
        genome_ok_if=["ibam"],
        uses_genome=True,
        nonbam="ALL",
    )
    def genome_coverage(self):
        """
        Wraps `bedtools genomecov`.

        Note that some invocations of `bedtools genomecov` do not result in
        a properly-formatted BED file. For example, the default behavior is to
        report a histogram of coverage. Iterating over the resulting,
        non-BED-format file will raise exceptions in pybedtools' parser.

        Consider using the `BedTool.to_dataframe` method to convert these
        non-BED files into a pandas DataFrame for further use.

        Example usage:

        BAM file input does not require a genome:

        >>> a = pybedtools.example_bedtool('x.bam')
        >>> b = a.genome_coverage(bg=True)
        >>> b.head(3) #doctest: +NORMALIZE_WHITESPACE
        chr2L	9329	9365	1
        chr2L	10212	10248	1
        chr2L	10255	10291	1

        Other input does require a genome:

        >>> a = pybedtools.example_bedtool('x.bed')
        >>> b = a.genome_coverage(bg=True, genome='dm3')
        >>> b.head(3) #doctest: +NORMALIZE_WHITESPACE
        chr2L	9329	9365	1
        chr2L	10212	10248	1
        chr2L	10255	10291	1

        Non-BED format results:
        >>> a = pybedtools.example_bedtool('x.bed')
        >>> b = a.genome_coverage(genome='dm3')
        >>> df = b.to_dataframe(names=['chrom', 'depth', 'n', 'chromsize', 'fraction'])
        """

    # Alias for backwards compatibility
    genomecov = genome_coverage

    @_log_to_history
    @_wraps(prog="coverageBed", implicit="a", other="b", bam="abam", nonbam="ALL")
    def coverage(self):
        """
        Wraps `bedtools coverage`.

        Note that starting in version 2.24.0, BEDTools swapped the semantics of
        the "a" and "b" files.

        Example usage:

        >>> a = pybedtools.example_bedtool('a.bed')
        >>> b = pybedtools.example_bedtool('b.bed')
        >>> c = b.coverage(a)
        >>> c.head(3) #doctest: +NORMALIZE_WHITESPACE
        chr1	155	200	feature5	0	-	2	45	45	1.0000000
        chr1	800	901	feature6	0	+	1	1	101	0.0099010
        """

    @_log_to_history
    @_wraps(
        prog="maskFastaFromBed",
        implicit="bed",
        other="fi",
        make_tempfile_for="fo",
        add_to_bedtool={"fo": "seqfn"},
        check_stderr=_check_sequence_stderr,
    )
    def mask_fasta(self):
        """
        Wraps `bedtools maskfasta`.

        Masks a fasta file at the positions in a BED file and saves result as
        'out' and stores the filename in seqfn.

        >>> a = pybedtools.BedTool('chr1 100 110', from_string=True)
        >>> fasta_fn = pybedtools.example_filename('test.fa')
        >>> a = a.mask_fasta(fi=fasta_fn, fo='masked.fa.example')
        >>> b = a.slop(b=2, genome='hg19')
        >>> b = b.sequence(fi=a.seqfn)
        >>> print(open(b.seqfn).read())
        >chr1:98-112
        TTNNNNNNNNNNAT
        <BLANKLINE>
        >>> os.unlink('masked.fa.example')
        >>> if os.path.exists('masked.fa.example.fai'):
        ...     os.unlink('masked.fa.example.fai')
        """

    # Alias for backwards compatibility
    maskfasta = mask_fasta

    @_log_to_history
    @_wraps(prog="complementBed", implicit="i", uses_genome=True)
    def complement(self):
        """
        Wraps `bedtools complement`.
        Example usage:

        >>> a = pybedtools.example_bedtool('a.bed')
        >>> a.complement(genome='hg19').head(5) #doctest: +NORMALIZE_WHITESPACE
        chr1	0	1
        chr1	500	900
        chr1	950	249250621
        chr10	0	135534747
        chr11	0	135006516
        """

    @_log_to_history
    @_wraps(prog="getOverlap", implicit="i")
    def overlap(self):
        """
        Wraps `bedtools overlap`.

        Example usage:

        >>> a = pybedtools.example_bedtool('a.bed')
        >>> b = pybedtools.example_bedtool('b.bed')
        >>> c = a.window(b, w=10).overlap(cols=[2,3,8,9])
        >>> print(c) #doctest: +NORMALIZE_WHITESPACE
        chr1	100	200	feature2	0	+	chr1	155	200	feature5	0	-	45
        chr1	150	500	feature3	0	-	chr1	155	200	feature5	0	-	45
        chr1	900	950	feature4	0	+	chr1	800	901	feature6	0	+	1
        <BLANKLINE>
        """

    # TODO: needs test files and doctests written
    @_log_to_history
    @_wraps(prog="pairToBed", implicit="a", other="b", bam="abam", nonbam="bedpe")
    def pair_to_bed(self):
        """
        Wraps `bedtools pairtobed`.
        """

    # Alias for backwards compatibility
    pairtobed = pair_to_bed

    @_log_to_history
    @_wraps(prog="pairToPair", implicit="a", other="b")
    def pair_to_pair(self):
        """
        Wraps `bedtools pairtopair`.
        """

    # Alias for backwards compatibility
    pairtopair = pair_to_pair

    @_log_to_history
    @_wraps(prog="groupBy", implicit="i")
    def groupby(self):
        """
        Wraps `bedtools groupby`.

        Example usage:

        >>> a = pybedtools.example_bedtool('gdc.gff')
        >>> b = pybedtools.example_bedtool('gdc.bed')
        >>> c = a.intersect(b, c=True)
        >>> d = c.groupby(g=[1, 4, 5], c=10, o=['sum'])
        >>> print(d) #doctest: +NORMALIZE_WHITESPACE
        chr2L	41	70	0
        chr2L	71	130	2
        chr2L	131	170	4
        chr2L	171	200	0
        chr2L	201	220	1
        chr2L	41	130	2
        chr2L	171	220	1
        chr2L	41	220	7
        chr2L	161	230	6
        chr2L	41	220	7
        <BLANKLINE>

        """

    @_log_to_history
    @_wraps(prog="tagBam", implicit="i", bam="i")
    def tag_bam(self):
        """
        Wraps `bedtools tag`.

        `files` and `labels` should lists of equal length.

        """

    # Alias for backwards compatibility
    tag = tag_bam

    @_log_to_history
    @_wraps(prog="mapBed", implicit="a", other="b")
    def map(self):
        """
        Wraps  `bedtools map`; See also :meth:`BedTool.each`.
        """

    @_log_to_history
    @_wraps(prog="multiIntersectBed", uses_genome=True, genome_if=["empty"])
    def multi_intersect(self):
        """
        Wraps `bedtools multiintersect`.

        Provide a list of filenames as the "i" argument. e.g. if you already
        have BedTool objects then use their `.fn` attribute, like this::

            >>> x = pybedtools.BedTool()
            >>> a = pybedtools.example_bedtool('a.bed')
            >>> b = pybedtools.example_bedtool('b.bed')
            >>> result = x.multi_intersect(i=[a.fn, b.fn])
            >>> print(result)   #doctest: +NORMALIZE_WHITESPACE
            chr1	1	155	1	1	1	0
            chr1	155	200	2	1,2	1	1
            chr1	200	500	1	1	1	0
            chr1	800	900	1	2	0	1
            chr1	900	901	2	1,2	1	1
            chr1	901	950	1	1	1	0
            <BLANKLINE>

        """

    # Alias for backwards compatibility
    multiinter = multi_intersect

    @_log_to_history
    @_wraps(prog="randomBed", uses_genome=True)
    def random(self):
        """
        Wraps `bedtools random`.

        Since this method does not operate on an existing file, create
        a BedTool with no arguments and then call this method, e.g.,

        >>> x = BedTool()
        >>> y = x.random(l=100, n=10, genome='hg19')
        """

    @_log_to_history
    @_wraps("bedpeToBam", implicit="i", uses_genome=True, force_bam=True)
    def bedpe_to_bam(self):
        """
        Wraps `bedtools bedpetobam`.
        """

    # Alias for backwards compatibility
    bedpetobam = bedpe_to_bam

    @_log_to_history
    @_wraps(prog="clusterBed", implicit="i")
    def cluster(self):
        """
        Wraps  `bedtools cluster`.
        """

    @_log_to_history
    @_wraps(prog="unionBedGraphs")
    def union_bedgraphs(self):
        """
        Wraps `bedtools unionbedg`.

        Warning: using the `header=True` kwarg will result in a file that is
        not in true BED format, which may break downstream analysis.
        """

    # Alias for backwards compatibility
    unionbedg = union_bedgraphs

    @_log_to_history
    @_wraps(prog="windowMaker", uses_genome=True, genome_none_if=["b"], other="b", arg_order=["w"])
    def window_maker(self):
        """
        Wraps `bedtools makewindows`.
        """

    # Alias for backwards compatibility
    makewindows = window_maker

    @_log_to_history
    @_wraps(prog="expandCols", implicit="i")
    def expand(self):
        """
        Wraps `bedtools expand`
        """

    @_log_to_history
    @_wraps(prog="linksBed", implicit="i", add_to_bedtool={"stdout": "links_html"})
    def links(self):
        """
        Wraps `linksBed`.

        The resulting BedTool will have a new attribute `links_html`.  This
        attribute is a temp filename containing the HTML links.
        """

    @_log_to_history
    @_wraps(prog="bedToIgv", implicit="i", add_to_bedtool={"stdout": "igv_script"})
    def igv(self):
        """
        Wraps `bedtools igv`.

        The resulting BedTool will have a new attribute `igv_script`.  This
        attribute is a temp filename containing the IGV script.
        """

    @_log_to_history
    @_wraps(
        prog="bamToFastq",
        implicit="i",
        bam="i",
        make_tempfile_for="fq",
        add_to_bedtool={"fq": "fastq"},
    )
    def bam_to_fastq(self):
        """
        Wraps `bedtools bamtofastq`.

        The `fq` argument is required.

        The resulting BedTool will have a new attribute, `fastq`.
        """

    # Alias for backwards compatibility
    bamtofastq = bam_to_fastq

    @_wraps(
        prog="jaccard",
        implicit="a",
        other="b",
        does_not_return_bedtool=_jaccard_output_to_dict,
    )
    def jaccard(self):
        """
        Returns a dictionary with keys (intersection, union, jaccard).
        """

    @_wraps(
        prog="reldist",
        implicit="a",
        other="b",
        does_not_return_bedtool=_reldist_output_handler,
    )
    def reldist(self):
        """
        If detail=False, then return a dictionary with keys (reldist, count,
        total, fraction), which is the summary of the bedtools reldist.

        Otherwise return a BedTool, with the relative distance for each
        interval in A in the last column.
        """

    @_wraps(prog="sample", implicit="i", bam="i")
    def sample(self):
        """
        Wraps 'sample'.
        """

    @_wraps(
        prog="fisher",
        implicit="a",
        other="b",
        uses_genome=True,
        does_not_return_bedtool=helpers.FisherOutput,
    )
    def fisher(self):
        """
        Wraps 'fisher'. Returns an object representing the output.

        >>> a = pybedtools.example_bedtool('a.bed')
        >>> b = pybedtools.example_bedtool('b.bed')
        >>> f = a.fisher(b, genome='hg19')
        >>> print(f)  # doctest: +NORMALIZE_WHITESPACE
        # Number of query intervals: 4
        # Number of db intervals: 2
        # Number of overlaps: 3
        # Number of possible intervals (estimated): 13958448
        # phyper(3 - 1, 4, 13958448 - 4, 2, lower.tail=F)
        # Contingency Table Of Counts
        #_________________________________________
        #           |  in -b       | not in -b    |
        #     in -a | 3            | 1            |
        # not in -a | 0            | 13958444     |
        #_________________________________________
        # p-values for fisher's exact test
        left	right	two-tail	ratio
        1	8.8247e-21	8.8247e-21	inf
        <BLANKLINE>


        >>> f.table['not in -a']['in -b']
        0

        >>> f.table['not in -a']['not in -b']
        13958444

        >>> f.table['in -a']['in -b']
        3

        >>> f.table['in -a']['not in -b']
        1

        >>> f.two_tail
        8.8247e-21
        """

    @_wraps(prog="split", implicit="i", does_not_return_bedtool=helpers.SplitOutput)
    def splitbed(self):
        """
        Wraps 'bedtools split'.

        BedTool objects have long had a `split` method which splits intervals
        according to a custom function. Now that BEDTools has a `split` tool,
        the method name conflicts. To maintain backwards compatibility, the
        method wrapping the BEDTools command is called `splitbed`.

        Since this tool does not return a single BED file, the method parses
        the output and returns a SplitOutput object, which includes an
        attribute, `bedtools`, that is a list of BedTool objects created from
        the split files.

        To keep the working directory clean, you may want to consider using
        `prefix=BedTool._tmp()` to get a temp file that will be deleted when
        Python exits cleanly.

        >>> a = pybedtools.example_bedtool('a.bed')
        >>> s = a.splitbed(n=2, p="split")
        >>> assert len(a) == 4, len(a)
        >>> assert len(s.bedtools) == 2
        >>> print(s.bedtools[0]) # doctest: +NORMALIZE_WHITESPACE
        chr1	150	500	feature3	0	-
        <BLANKLINE>
        >>> print(s.bedtools[1]) # doctest: +NORMALIZE_WHITESPACE
        chr1	100	200	feature2	0	+
        chr1	1	100	feature1	0	+
        chr1	900	950	feature4	0	+
        <BLANKLINE>
        """

    @_wraps(prog="spacing", implicit="i")
    def spacing(self):
        """
        Wraps `bedtools spacing`

        >>> a = pybedtools.example_bedtool('a.bed')
        >>> print(a.spacing())  # doctest: +NORMALIZE_WHITESPACE
        chr1	1	100	feature1	0	+	.
        chr1	100	200	feature2	0	+	0
        chr1	150	500	feature3	0	-	-1
        chr1	900	950	feature4	0	+	400
        """

    def count(self):
        """
        Count the number features in this BedTool.

        Number of features in BED file. Does the same thing as len(self), which
        actually just calls this method.

        Only counts the actual features.  Ignores any track lines, browser
        lines, lines starting with a "#", or blank lines.

        Example usage:

        >>> a = pybedtools.example_bedtool('a.bed')
        >>> a.count()
        4
        """
        if hasattr(self, "next") or hasattr(self, "__next__"):
            return sum(1 for _ in self)
        return sum(1 for _ in iter(self))

    def print_sequence(self):
        """
        Print the sequence that was retrieved by BedTool.sequence.

        See usage example in :meth:`BedTool.sequence`.
        """
        if not hasattr(self, "seqfn"):
            raise ValueError("Use .sequence(fasta) to get the sequence first")
        f = open(self.seqfn)
        s = f.read()
        f.close()
        return s

    def save_seqs(self, fn):
        """
        Save sequences, after calling BedTool.sequence.

        In order to use this function, you need to have called
        the :meth:`BedTool.sequence()` method.

        A new BedTool object is returned which references the newly saved file.

        Example usage:

        >>> a = pybedtools.BedTool('''
        ... chr1 1 10
        ... chr1 50 55''', from_string=True)
        >>> fasta = pybedtools.example_filename('test.fa')
        >>> a = a.sequence(fi=fasta)
        >>> print(open(a.seqfn).read())
        >chr1:1-10
        GATGAGTCT
        >chr1:50-55
        CCATC
        <BLANKLINE>
        >>> b = a.save_seqs('example.fa')
        >>> assert open(b.fn).read() == open(a.fn).read()
        >>> if os.path.exists('example.fa'):
        ...     os.unlink('example.fa')
        """

        if not hasattr(self, "seqfn"):
            raise ValueError("Use .sequence(fasta) to get the sequence first")
<<<<<<< HEAD
        fout = open(fn, "w")
        with open(self.seqfn) as seqfile:
            fout.write(seqfile.read())
        fout.close()
=======
        with open(fn, "w") as fout:
            with open(self.seqfn) as seqfile:
                fout.write(seqfile.read())
>>>>>>> 4b386cbe
        new_bedtool = BedTool(self.fn)
        new_bedtool.seqfn = fn
        return new_bedtool

    def randomstats(
        self,
        other,
        iterations,
        new=False,
        genome_fn=None,
        include_distribution=False,
        **kwargs
    ):
        """
        Dictionary of results from many randomly shuffled intersections.

        Sends args and kwargs to :meth:`BedTool.randomintersection` and
        compiles results into a dictionary with useful stats.  Requires
        numpy.

        If `include_distribution` is True, then the dictionary will include the
        full distribution; otherwise, the distribution is deleted and cleaned
        up to save on memory usage.

        This is one possible way of assigning significance to overlaps between
        two files. See, for example:

            Negre N, Brown CD, Shah PK, Kheradpour P, Morrison CA, et al. 2010
            A Comprehensive Map of Insulator Elements for the Drosophila
            Genome. PLoS Genet 6(1): e1000814. doi:10.1371/journal.pgen.1000814

        Example usage:

        Make chromsizes a very small genome for this example:

        >>> chromsizes = {'chr1':(1,1000)}
        >>> a = pybedtools.example_bedtool('a.bed').set_chromsizes(chromsizes)
        >>> b = pybedtools.example_bedtool('b.bed')
        >>> try:
        ...     results = a.randomstats(b, 100, debug=True)
        ... except ImportError:
        ...     pass

        *results* is a dictionary that you can inspect.

        (Note that the following examples are not run as part of the doctests
        to avoid forcing users to install NumPy just to pass tests)

        The actual overlap::

            print(results['actual'])
            3

        The median of all randomized overlaps::

            print(results['median randomized'])
            2.0

        The percentile of the actual overlap in the distribution of randomized
        overlaps, which can be used to get an empirical p-value::

            print(results['percentile'])
            90.0
        """
        if ("intersect_kwargs" not in kwargs) or (kwargs["intersect_kwargs"] is None):
            kwargs["intersect_kwargs"] = {"u": True}
        try:
            import numpy as np
        except ImportError:
            raise ImportError("Need to install NumPy for stats...")

        def percentileofscore(a, score):
            """
            copied from scipy.stats.percentileofscore, to avoid dependency on
            scipy.
            """
            a = np.array(a)
            n = len(a)

            if not (np.any(a == score)):
                a = np.append(a, score)
                a_len = np.array(list(range(len(a))))
            else:
                a_len = np.array(list(range(len(a)))) + 1.0

            a = np.sort(a)
            idx = tuple([a == score])
            pct = (np.mean(a_len[idx]) / n) * 100.0
            return pct

        if isinstance(other, six.string_types):
            other = BedTool(other)
        else:
            assert isinstance(
                other, BedTool
            ), "Either filename or another BedTool instance required"

        # Actual (unshuffled) counts.
        i_kwargs = kwargs["intersect_kwargs"]
        actual = len(self.intersect(other, **i_kwargs))

        # List of counts from randomly shuffled versions.
        # Length of counts == *iterations*.

        if not new:
            distribution = self.randomintersection(
                other, iterations=iterations, **kwargs
            )
        else:
            # use new mechanism
            if genome_fn is None:
                raise ValueError(
                    "`genome_fn` must be provided if using the "
                    "new _randomintersection mechanism"
                )
            distribution = self._randomintersection(
                other, iterations=iterations, genome_fn=genome_fn, **kwargs
            )

        distribution = np.array(list(distribution))

        # Median of distribution
        med_count = np.median(distribution)

        n = float(len(distribution))

        frac_above = sum(distribution > actual) / n
        frac_below = sum(distribution < actual) / n

        normalized = actual / med_count

        lower_thresh = 2.5
        upper_thresh = 97.5
        lower, upper = np.percentile(distribution, [lower_thresh, upper_thresh])

        actual_percentile = percentileofscore(distribution, actual)
        d = {
            "iterations": iterations,
            "actual": actual,
            "file_a": self.fn,
            "file_b": other.fn,
            self.fn: len(self),
            other.fn: len(other),
            "self": len(self),
            "other": len(other),
            "frac randomized above actual": frac_above,
            "frac randomized below actual": frac_below,
            "median randomized": med_count,
            "normalized": normalized,
            "percentile": actual_percentile,
            "lower_%sth" % lower_thresh: lower,
            "upper_%sth" % upper_thresh: upper,
        }
        if include_distribution:
            d["distribution"] = distribution
        else:
            del distribution
        return d

    def random_op(self, *args, **kwargs):
        """
        For backwards compatibility; see BedTool.parallel_apply instead.
        """
        return self.parallel_apply(*args, **kwargs)

    def parallel_apply(
        self, iterations, func, func_args, func_kwargs, processes=1, _orig_pool=None
    ):
        """
        Generalized method for applying a function in parallel.

        Typically used when having to do many random shufflings.

        `func_args` and `func_kwargs` will be passed to `func` each time in
        `iterations`, and these iterations will be split across `processes`
        processes.

        Notes on the function, `func`:

            * the function should manually remove any tempfiles created.  This
              is because the BedTool.TEMPFILES list of auto-created tempfiles
              does not share state across processes, so things will not get
              cleaned up automatically as they do in a single-process
              pybedtools session.

            * this includes deleting any "chromsizes" or genome files --
              generally it will be best to require a genome filename in
              `func_kwargs` if you'll be using any BedTool methods that accept
              the `g` kwarg.

            * the function should be a module-level function (rather than a
              class method) because class methods can't be pickled across
              process boundaries

            * the function can have any signature and have any return value

        `_orig_pool` can be a previously-created multiprocessing.Pool instance;
        otherwise, a new Pool will be created with `processes`
        """
        if processes == 1:
            for it in range(iterations):
                yield func(*func_args, **func_kwargs)
            raise StopIteration

        if _orig_pool:
            p = _orig_pool
        else:
            p = multiprocessing.Pool(processes)
        iterations_each = [iterations / processes] * processes
        iterations_each[-1] += iterations % processes

        # FYI some useful info on apply_async:
        # http://stackoverflow.com/questions/8533318/
        #      python-multiprocessing-pool-when-to-use-apply-apply-async-or-map
        #
        # Here, we don't care about the order, and don't want the subprocesses
        # to block.
        results = [
            p.apply_async(func, func_args, func_kwargs) for it in range(iterations)
        ]
        for r in results:
            yield r.get()
        raise StopIteration

    def random_jaccard(
        self,
        other,
        genome_fn=None,
        iterations=None,
        processes=1,
        _orig_pool=None,
        shuffle_kwargs=None,
        jaccard_kwargs=None,
    ):
        """
        Computes the naive Jaccard statistic (intersection divided by union).

        .. note::

            If you don't need the randomization functionality of this method,
            you can use the simpler BedTool.jaccard method instead.

        See Favorov et al. (2012) PLoS Comput Biol 8(5): e1002529 for more
        info on the Jaccard statistic for intersections.

        If `iterations` is None, then do not perform random shufflings.

        If `iterations` is an integer, perform `iterations` random shufflings,
        each time computing the Jaccard statistic to build an empirical
        distribution.  `genome_fn` will also be needed; optional `processes`
        will split the iteations across multiple CPUs.

        Returns a tuple of the observed Jaccard statistic and a list of the
        randomized statistics (which will be an empty list if `iterations` was
        None).
        """
        if shuffle_kwargs is None:
            shuffle_kwargs = {}
        if jaccard_kwargs is None:
            jaccard_kwargs = {}
        if not genome_fn:
            raise ValueError("Need a genome filename in order to perform randomization")
        return list(
            self.parallel_apply(
                iterations=iterations,
                func=pybedtools.stats.random_jaccard,
                func_args=(self, other),
                func_kwargs=dict(
                    genome_fn=genome_fn,
                    shuffle_kwargs=shuffle_kwargs,
                    jaccard_kwargs=jaccard_kwargs,
                ),
                processes=processes,
                _orig_pool=_orig_pool,
            )
        )

    def _randomintersection(
        self,
        other,
        iterations,
        genome_fn,
        intersect_kwargs=None,
        _orig_pool=None,
        shuffle_kwargs=None,
        processes=1,
    ):
        """
        Re-implementation of BedTool.randomintersection using the new
        `random_op` method
        """
        if shuffle_kwargs is None:
            shuffle_kwargs = {}
        if intersect_kwargs is None:
            intersect_kwargs = dict(u=True)
        if not genome_fn:
            raise ValueError("Need a genome filename in order to perform randomization")
        return list(
            self.parallel_apply(
                iterations=iterations,
                func=pybedtools.stats.random_intersection,
                func_args=(self, other),
                func_kwargs=dict(
                    genome_fn=genome_fn,
                    shuffle_kwargs=shuffle_kwargs,
                    intersect_kwargs=intersect_kwargs,
                ),
                processes=processes,
                _orig_pool=_orig_pool,
            )
        )

    def randomintersection_bp(
        self,
        other,
        iterations,
        genome_fn,
        intersect_kwargs=None,
        shuffle_kwargs=None,
        processes=1,
        _orig_pool=None,
    ):
        """
        Like randomintersection, but return the bp overlap instead of the
        number of intersecting intervals.
        """
        if shuffle_kwargs is None:
            shuffle_kwargs = {}
        if intersect_kwargs is None:
            intersect_kwargs = {}
        if not genome_fn:
            raise ValueError("Need a genome filename in order to perform randomization")
        return list(
            self.parallel_apply(
                iterations=iterations,
                func=pybedtools.stats.random_intersection_bp,
                func_args=(self, other),
                func_kwargs=dict(
                    genome_fn=genome_fn,
                    shuffle_kwargs=shuffle_kwargs,
                    intersect_kwargs=intersect_kwargs,
                ),
                processes=processes,
                _orig_pool=_orig_pool,
            )
        )

    def randomintersection(
        self,
        other,
        iterations,
        intersect_kwargs=None,
        shuffle_kwargs=None,
        debug=False,
        report_iterations=False,
        processes=None,
        _orig_processes=None,
    ):
        """
        Perform `iterations` shufflings, each time intersecting with `other`.

        Returns a generator of integers where each integer is the number of
        intersections of a shuffled file with *other*. This distribution can
        be used in downstream analysis for things like empirical p-values.

        *intersect_kwargs* and *shuffle_kwargs* are passed to self.intersect()
        and self.shuffle() respectively.  By default for intersect, u=True is
        specified -- but s=True might be a useful option for strand-specific
        work.

        Useful kwargs for *shuffle_kwargs* are chrom, excl, or incl.  If you
        use the "seed" kwarg, that seed will be used *each* time shuffleBed is
        called -- so all your randomization results will be identical for each
        iteration.  To get around this and to allow for tests, debug=True will
        set the seed to the iteration number.  You may also break up the
        intersections across multiple processes with *processes* > 1.

        Example usage:

            >>> chromsizes = {'chr1':(0, 1000)}
            >>> a = pybedtools.example_bedtool('a.bed')
            >>> a = a.set_chromsizes(chromsizes)
            >>> b = pybedtools.example_bedtool('b.bed')
            >>> results = a.randomintersection(b, 10, debug=True)
            >>> print(list(results))
            [1, 0, 1, 2, 4, 2, 2, 1, 2, 4]

        """
        if processes is not None:
            p = multiprocessing.Pool(processes)
            iterations_each = [iterations // processes] * processes
            iterations_each[-1] += iterations % processes
            results = [
                p.apply_async(
                    _call_randomintersect,
                    (self, other, it),
                    dict(
                        intersect_kwargs=intersect_kwargs,
                        shuffle_kwargs=shuffle_kwargs,
                        debug=debug,
                        report_iterations=report_iterations,
                        _orig_processes=processes,
                    ),
                )
                for it in iterations_each
            ]
            for r in results:
                for value in r.get():
                    yield value
            raise StopIteration

        if shuffle_kwargs is None:
            shuffle_kwargs = {}
        if intersect_kwargs is None:
            intersect_kwargs = {"u": True}

        if "u" not in intersect_kwargs:
            intersect_kwargs["u"] = True

        resort = intersect_kwargs.get("sorted", False)

        for i in range(iterations):
            if debug:
                shuffle_kwargs["seed"] = i
            if report_iterations:
                if _orig_processes > 1:
                    msg = "\rapprox (total across %s processes): %s" % (
                        _orig_processes,
                        i * _orig_processes,
                    )
                else:
                    msg = "\r%s" % i
                sys.stderr.write(msg)
                sys.stderr.flush()

            # Re-sort if sorted=True in kwargs
            if resort:
                tmp0 = self.shuffle(**shuffle_kwargs)
                tmp = tmp0.sort()
            else:
                tmp = self.shuffle(**shuffle_kwargs)

            tmp2 = tmp.intersect(other, stream=True, **intersect_kwargs)

            yield len(tmp2)

            # Close the open stdouts from subprocess.Popen calls.  Note: doing
            # this in self.__del__ doesn't fix the open file limit bug; it
            # needs to be done here.
            # if resort:
            #     tmp0.fn.close()
            # tmp.fn.close()
            tmp2.fn.close()
            del tmp
            del tmp2

    @_log_to_history
    def cat(self, *others, **kwargs):
        """
        Concatenate interval files together.

        Concatenates two BedTool objects (or an object and a file) and does an
        optional post-merge of the features.

        *postmerge=True* by default; use *postmerge=False* if you want to keep
        features separate.

        *force_truncate=False* by default; *force_truncate=True* to truncate
        all files to chrom, start, stop.

        When *force_truncate=False* and *postmerge=False*, the output will
        contain the smallest number of fields observed across all inputs. This
        maintains compatibility with BEDTools programs, which assume constant
        number of fields in all lines of a file.

        Other kwargs are sent to :meth:`BedTool.merge` (and assuming that
        *postmerge=True*).

        Example usage:

        >>> a = pybedtools.example_bedtool('a.bed')
        >>> b = pybedtools.example_bedtool('b.bed')
        >>> print(a.cat(b)) #doctest: +NORMALIZE_WHITESPACE
        chr1	1	500
        chr1	800	950
        <BLANKLINE>
        >>> print(a.cat(*[b,b],
        ...   postmerge=False)) #doctest: +NORMALIZE_WHITESPACE
        chr1	1	100	feature1	0	+
        chr1	100	200	feature2	0	+
        chr1	150	500	feature3	0	-
        chr1	900	950	feature4	0	+
        chr1	155	200	feature5	0	-
        chr1	800	901	feature6	0	+
        chr1	155	200	feature5	0	-
        chr1	800	901	feature6	0	+
        <BLANKLINE>
        """
        assert len(others) > 0, "You must specify at least one other bedfile!"
        other_beds = []
        for other in others:
            if isinstance(other, six.string_types):
                other = BedTool(other)
            else:
                assert isinstance(
                    other, BedTool
                ), "Either filename or another BedTool instance required"
            other_beds.append(other)

        # postmerge and force_trucate don't get passed on to merge
        postmerge = kwargs.pop("postmerge", True)
        force_truncate = kwargs.pop("force_truncate", False)
        stream_merge = kwargs.get("stream", False)
        if stream_merge and postmerge:
            raise ValueError(
                "The post-merge step in the `cat()` method "
                "perfoms a sort, which uses stream=True.  Using "
                "stream=True for the merge as well will result in a "
                "deadlock!"
            )

        # if filetypes and field counts are the same, don't truncate
        if not force_truncate:
            try:
                a_type = self.file_type

                files = [self] + other_beds
                filetypes = set(
                    [self.file_type] + [i.file_type for i in other_beds]
                ).difference(["empty"])
                field_nums = (
                    set([self.field_count()] + [i.field_count() for i in other_beds])
                    .difference([None])
                    .difference([0])
                )
                same_field_num = len(field_nums) == 1
                same_type = len(set(filetypes)) == 1
            except ValueError:
                raise ValueError(
                    "Can't check filetype or field count -- "
                    "is one of the files you're merging a 'streaming' "
                    "BedTool?  If so, use .saveas() to save to file first"
                )

        tmp = self._tmp()

        if not force_truncate and same_type and same_field_num:
            with open(tmp, "w") as TMP:
                for f in self:
                    TMP.write(str(f))
                for other in other_beds:
                    for f in other:
                        TMP.write(str(f))

        # Types match, so we can use the min number of fields observed across
        # all inputs
        elif not force_truncate and same_type:
            minfields = min(field_nums)
            with open(tmp, "w") as TMP:
                for f in self:
                    TMP.write("\t".join(f.fields[:minfields]) + "\n")
                for other in other_beds:
                    for f in other:
                        TMP.write("\t".join(f.fields[:minfields]) + "\n")

        # Otherwise, use the zero-based chrom/start/stop to create a BED3,
        # which will work when catting a GFF and a BED together.
        else:
            with open(tmp, "w") as TMP:
                for f in self:
                    TMP.write("%s\t%i\t%i\n" % (f.chrom, f.start, f.end))
                for other in other_beds:
                    for f in other:
                        TMP.write("%s\t%i\t%i\n" % (f.chrom, f.start, f.end))

        c = BedTool(tmp)
        if postmerge:
            d = c.sort(stream=True).merge(**kwargs)

            # Explicitly delete -- needed when using multiprocessing
            os.unlink(tmp)
            return d
        else:
            return c

    @_log_to_history
    def saveas(self, fn=None, trackline=None, compressed=None):
        """
        Make a copy of the BedTool.

        Optionally adds `trackline` to the beginning of the file.

        Optionally compresses output using gzip.

        if the filename extension is .gz, or compressed=True,
        the output is compressed using gzip

        Returns a new BedTool for the newly saved file.

        A newline is automatically added to the trackline if it does not
        already have one.

        Example usage:

        >>> a = pybedtools.example_bedtool('a.bed')
        >>> b = a.saveas('other.bed')
        >>> b.fn
        'other.bed'
        >>> print(b == a)
        True

        >>> b = a.saveas('other.bed', trackline="name='test run' color=0,55,0")
        >>> open(b.fn).readline()
        "name='test run' color=0,55,0\\n"
        >>> if os.path.exists('other.bed'):
        ...     os.unlink('other.bed')
        """
        if fn is None:
            fn = self._tmp()

        # Default to compressed if extension is .gz
        if compressed is None:
            __, extension = os.path.splitext(fn)
            if extension == ".gz":
                compressed = True
            else:
                compressed = False

        in_compressed = isinstance(self.fn, six.string_types) and isGZIP(self.fn)

        fn = self._collapse(
            self,
            fn=fn,
            trackline=trackline,
            in_compressed=in_compressed,
            out_compressed=compressed,
        )
        return BedTool(fn)

    @_log_to_history
    def moveto(self, fn=None):
        """
        Move to a new filename (can be much quicker than BedTool.saveas())

        Move BED file to new filename, `fn`.

        Returns a new BedTool for the new file.

        Example usage:

        >>> # make a copy so we don't mess up the example file
        >>> a = pybedtools.example_bedtool('a.bed').saveas()
        >>> a_contents = str(a)
        >>> b = a.moveto('other.bed')
        >>> b.fn
        'other.bed'
        >>> b == a_contents
        True
        """
        if not isinstance(self.fn, six.string_types):
            fn = self._collapse(self, fn=fn)
        else:
            shutil.move(self.fn, fn)
        return BedTool(fn)

    @_log_to_history
    def random_subset(self, n=None, f=None, seed=None):
        """
        Return a BedTool containing a random subset.

        NOTE: using `n` will be slower and use more memory than using `f`.

        Parameters
        ----------

        n : int
            Number of features to return. Only one of `n` or `f` can be provided. 

        f : float, 0 <= f <= 1
            Fraction of features to return. Cannot be provided with `n`.

        seed : float or int
            Set random.seed

        Example
        -------

        >>> seed = 0  # only for test, otherwise use None

        `n` will always give the same number of returned features, but will be
        slower since it is creating an index and then shuffling it.

        >>> a = pybedtools.example_bedtool('a.bed')
        >>> b = a.random_subset(n=2)
        >>> len(b)
        2

        Using a fraction `f` will be faster but depending on seed will result
        in slightly different total numbers.

        >>> a = pybedtools.example_bedtool('x.bam')
        >>> len(a)
        45593
        >>> b = a.random_subset(f=0.4, seed=seed)
        >>> len(b)
        18316

        Check that we have approximately the right fraction
        >>> print('{0:.2f}'.format(len(b) / len(a)))
        0.40

        """
        if ((n is None) and (f is None)) or ((n is not None) and (f is not None)):
            raise ValueError("Exactly one of `n` or `f` must be provided")

        tmpfn = self._tmp()
        if seed is not None:
            random.seed(seed)

        if n:
            idxs = list(range(len(self)))
            random.shuffle(idxs)
            idxs = idxs[:n]
            with open(tmpfn, "w") as tmp:
                for i, feature in enumerate(self):
                    if i in idxs:
                        tmp.write(str(feature))

        elif f:
            with open(tmpfn, "w") as tmp:
                for i in self:
                    if random.random() <= f:
                        tmp.write(str(i))

        return BedTool(tmpfn)

    def total_coverage(self):
        """
        Return the total number of bases covered by this interval file.

        Does a self.merge() first to remove potentially multiple-counting
        bases.

        Example usage:

        >>> a = pybedtools.example_bedtool('a.bed')

        This does a merge() first, so this is what the total coverage is
        counting:

        >>> print(a.merge()) #doctest: +NORMALIZE_WHITESPACE
        chr1	1	500
        chr1	900	950
        <BLANKLINE>

        >>> print(a.total_coverage())
        549
        """
        b = self.merge()
        total_bp = 0
        for feature in b.features():
            total_bp += len(feature)
        return total_bp

    @_log_to_history
    def with_attrs(self, **kwargs):
        """
        Helper method for adding attributes in the middle of a pipeline.

        Given arbitrary keyword arguments, turns the keys and values into
        attributes.  Useful for labeling BedTools at creation time.

        Example usage:

        >>> # add a "label" attribute to each BedTool
        >>> a = pybedtools.example_bedtool('a.bed')\
                                   .with_attrs(label='transcription factor 1')
        >>> b = pybedtools.example_bedtool('b.bed')\
                                   .with_attrs(label='transcription factor 2')
        >>> for i in [a, b]:
        ...     print('{0} features for {1}'.format(i.count(), i.label))
        4 features for transcription factor 1
        2 features for transcription factor 2

        """
        for key, value in list(kwargs.items()):
            setattr(self, key, value)
        return self

    def as_intervalfile(self):
        """
        Returns an IntervalFile of this BedTool for low-level interface.
        """
        if not isinstance(self.fn, six.string_types):
            fn = self._collapse(self.fn)
        else:
            fn = self.fn
        return IntervalFile(fn)

    def liftover(self, chainfile, unmapped=None, liftover_args=""):
        """
        Returns a new BedTool of the liftedOver features, saving the unmapped
        ones as `unmapped`.  If `unmapped` is None, then discards the unmapped
        features.

        `liftover_args` is a string of additional args that is passed,
        verbatim, to liftOver.

        Needs `liftOver` from UCSC to be on the path and a `chainfile`
        downloaded from UCSC.
        """
        result = BedTool._tmp()
        if unmapped is None:
            unmapped = BedTool._tmp()
        cmds = ["liftOver", liftover_args, self.fn, chainfile, result, unmapped]
        os.system(" ".join(cmds))
        return BedTool(result)

    def absolute_distance(self, other, closest_kwargs=None, use_midpoints=False):
        """
        Returns an iterator of the *absolute* distances between features in
        self and other.

        If `use_midpoints` is True, then only use the midpoints of features
        (which will return values where features are overlapping).  Otherwise,
        when features overlap the value will always be zero.

        `closest_kwargs` are passed to self.closest(); either `d` or
        'D` are required in order to get back distance values (`d=True` is
        default)
        """
        from .featurefuncs import midpoint

        if closest_kwargs is None:
            closest_kwargs = {"d": True}

        if "D" not in closest_kwargs:
            closest_kwargs.update(dict(d=True))

        if use_midpoints:
            mid_self = self.each(midpoint).saveas()
            mid_other = other.each(midpoint).saveas()
            c = mid_self.closest(mid_other, stream=True, **closest_kwargs)
        else:
            c = self.closest(other, stream=True, **closest_kwargs)
        for i in c:
            yield int(i[-1])

    def relative_distance(self, other, genome=None, g=None):
        """
        Returns an iterator of relative distances between features in self and
        other.

        First computes the midpoints of self and other, then returns distances
        of each feature in `other` relative to the distance between `self`
        features.

        Requires either `genome` (dictionary of chromsizes or assembly name) or
        `g` (filename of chromsizes file).
        """
        if (genome is None) and (g is None):
            raise ValueError("Need either `genome` or `g` arg for relative distance")
        if genome and g:
            raise ValueError("Please specify only one of `genome` or `g`")

        if genome:
            g_dict = dict(genome=genome)
        if g:
            g_dict = dict(g=g)

        from .featurefuncs import midpoint

        # This gets the space between features in self.
        c = self.each(midpoint).complement(**g_dict)

        mid_other = other.each(midpoint).saveas()

        hits = c.intersect(other, wao=True, stream=True)
        for i in hits:
            yield float(i[-1]) / len(i)

    def colormap_normalize(self, vmin=None, vmax=None, percentile=False, log=False):
        """
        Returns a normalization instance for use by featurefuncs.add_color().

        Parameters
        ----------
        vmin, vmax : float, int, or None
            `vmin` and `vmax` set the colormap bounds; if None then
            these will be determined from the scores in the BED file.

        log : bool
            If True, put the scores on a log scale; of course be careful
            if you have negative scores

        percentile : bool
            If True, interpret vmin and vmax as a percentile in the range
            [0,100] rather than absolute values.
        """
        field_count = self.field_count()
        if (self.file_type != "bed") or (field_count < 5):
            raise ValueError("colorizing only works for BED files with score " "fields")
        import matplotlib
        import numpy as np

        if log:
            norm = matplotlib.colors.LogNorm()
        else:
            norm = matplotlib.colors.Normalize()

        scores = np.array([i.score for i in self], dtype=float)
        scores = scores[np.isfinite(scores)]
        norm.autoscale(scores)

        if vmin is not None:
            if percentile:
                vmin = np.percentile(scores, vmin)
            norm.vmin = vmin
        if vmax is not None:
            if percentile:
                vmax = np.percentile(scores, vmax)
            norm.vmax = vmax

        return norm

    def at(self, inds):
        """
        Returns a new BedTool with only intervals at lines `inds`
        """
        length = len(inds)

        def _gen():
            k = 0
            for i, feature in enumerate(self):
                if i == inds[k]:
                    yield feature
                    k += 1
                    if k == length:
                        break

        return BedTool(_gen()).saveas()

    def to_dataframe(self, disable_auto_names=False, *args, **kwargs):
        """
        Create a pandas.DataFrame, passing args and kwargs to pandas.read_csv
        The separator kwarg `sep` is given a tab `\\t` as value by default.

        Parameters
        ----------
        disable_auto_names : bool
            By default, the created dataframe fills in column names
            automatically according to the detected filetype (e.g., "chrom",
            "start", "end" for a BED3 file). Set this argument to True to
            disable this behavior.
        """
        # Complain if BAM or if not a file
        if self._isbam:
            raise ValueError("BAM not supported for converting to DataFrame")
        if not isinstance(self.fn, six.string_types):
            raise ValueError("use .saveas() to make sure self.fn is a file")

        try:
            import pandas
        except ImportError:
            raise ImportError("pandas must be installed to convert to pandas.DataFrame")
        # Otherwise we're good:
        names = kwargs.get("names", None)
        if names is None and not disable_auto_names:
            try:
                _names = settings._column_names[self.file_type][: self.field_count()]
                if len(_names) < self.field_count():
                    warn(
                        "Default names for filetype %s are:\n%s\nbut file has "
                        "%s fields; you can supply custom names with the "
                        "`names` kwarg" % (self.file_type, _names, self.field_count())
                    )
                    _names = None
            except KeyError:
                _names = None
            kwargs["names"] = _names

        if os.path.isfile(self.fn) and os.path.getsize(self.fn) > 0:
            return pandas.read_csv(self.fn, *args, sep="\t", **kwargs)
        else:
            return pandas.DataFrame()
        
    def tail(self, lines=10, as_string=False):
        """
        Like `head`, but prints last 10 lines of the file by default.

        To avoid consuming iterables, this only works with file-based, non-BAM
        BedTool objects.

        Use `as_string=True` to return a string.
        """
        if self._isbam:
            raise ValueError("tail() not yet implemented for BAM files")
        if not isinstance(self.fn, six.string_types):
            raise ValueError(
                "tail() not implemented for non-file-based "
                "BedTool objects.  Please use saveas() first."
            )
        bufsize = 8192
        offset = bufsize
        f = open(self.fn, "rb")

        # whence=2 arg means relative to end (i.e., go to the end)
        f.seek(0, 2)
        file_size = f.tell()
        data = []
        while True:
            if file_size < bufsize:
                offset = file_size
            f.seek(-offset, 2)
            chunk = f.read(offset)
            data.extend(chunk.splitlines(True))
            if len(data) >= lines or offset == file_size:
                break
            offset += bufsize

        result = "".join([i.decode() for i in data[-lines:]])
        if as_string:
            return result
        else:
            print(result)


class BAM(object):
    def __init__(self, stream):
        """
        Wraps pysam.Samfile so that it yields pybedtools.Interval objects when
        iterated over.

        The pysam.Samfile can be accessed via the .pysam_bamfile attribute.
        """
        self.stream = stream
        if not isinstance(self.stream, six.string_types):
            raise ValueError("Only files are supported, not streams")
        self.pysam_bamfile = pysam.Samfile(self.stream)

    def _aligned_segment_to_interval(self, r):
        if r.rname >= 0:
            rname = self.pysam_bamfile.getrname(r.rname)
        else:
            rname = "*"

        if r.rnext >= 0:
            if r.rnext == r.rname:
                rnext = "="
            else:
                rnext = self.pysam_bamfile.getrname(r.rnext)
        else:
            rnext = "*"

        # SAM spec says if unavailable should be set to 0. Pysam sets to -1.

        if r.pnext <= 0:
            pnext = "0"
        else:
            # +1 here because cbedtools.pyx expects SAM -- which is 1-based --
            # but pysam uses 0-based.
            pnext = str(r.pnext + 1)

        if r.cigarstring:
            cigarstring = r.cigarstring
        else:
            cigarstring = "*"

        # Rudimentary support.
        # TODO: remove when refactoring to new BAM iterating
        tags = []
        for k, v in r.tags:
            if isinstance(v, int):
                t = "i"
            elif isinstance(v, float):
                t = "f"
            else:
                t = "Z"
            tags.append("{0}:{1}:{2}".format(k, t, v))

        tags = "\t".join(tags)

        if r.seq:
            seq = r.seq
        else:
            seq = "*"

        if r.qual:
            qual = r.qual
        else:
            qual = "*"

        fields = [
            r.qname,
            str(r.flag),
            rname,
            # +1 here because cbedtools.pyx expects SAM -- which is 1-based --
            # but pysam uses 0-based.
            str(r.pos + 1),
            str(r.mapq),
            cigarstring,
            rnext,
            pnext,
            str(r.tlen),
            seq,
            qual,
        ]
        if tags:
            fields.append(tags)

        if None in fields:
            raise ValueError("Found 'None' in fields: %s" % fields)
        return create_interval_from_list(fields)

    def __iter__(self):
        return self

    # TODO: this is PAINFUL but it ensures that existing tests work.  Once all
    # tests work, the new behavior will be to yield pysam AlignedSegment
    # objects directly.
    def __next__(self):
        return self._aligned_segment_to_interval(next(self.pysam_bamfile))

    def next(self):
        return self.__next__()


class History(list):
    def __init__(self):
        """
        Represents one or many HistorySteps.  Mostly used for nicely formatting
        a series of HistorySteps.
        """
        list.__init__(self)


class HistoryStep(object):
    def __init__(self, method, args, kwargs, bedtool_instance, parent_tag, result_tag):
        """
        Class to represent one step in the history.

        Mostly used for its __repr__ method, to try and exactly replicate code
        that can be pasted to re-do history steps
        """
        try:
            self.method = method._name
        except AttributeError:
            if six.PY3:
                self.method = method.__name__
            else:
                self.method = method.func_name
        self.args = args
        self.kwargs = kwargs
        self.fn = bedtool_instance.fn
        tag = "".join(random.choice(string.ascii_lowercase) for _ in range(8))
        self.parent_tag = parent_tag
        self.result_tag = result_tag

    def _clean_arg(self, arg):
        """
        Wrap strings in quotes and convert bedtool instances to filenames.
        """
        if isinstance(arg, pybedtools.BedTool):
            arg = arg.fn
        if isinstance(arg, six.string_types):
            arg = '"%s"' % arg
        return arg

    def __repr__(self):
        # Still not sure whether to use pybedtools.bedtool() or bedtool()
        s = ""
        s += "<HistoryStep> "
        if os.path.exists(self.fn):
            s += 'BedTool("%(fn)s").%(method)s(%%s%%s)' % self.__dict__
        else:
            s += 'BedTool("MISSING FILE: %(fn)s")' % self.__dict__
            s += ".%(method)s(%%s%%s)" % self.__dict__

        # Format args and kwargs
        args_string = ",".join(map(self._clean_arg, self.args))
        kwargs_string = ",".join(
            ["%s=%s" % (i[0], self._clean_arg(i[1])) for i in list(self.kwargs.items())]
        )
        # stick a comma on the end if there's something here
        if len(args_string) > 0:
            args_string += ", "

        s = s % (args_string, kwargs_string)
        s += ", parent tag: %s" % self.parent_tag
        s += ", result tag: %s" % self.result_tag
        return s


def example_bedtool(fn):
    """
    Return a bedtool using a bed file from the pybedtools examples directory.
    Use :func:`list_example_files` to see a list of files that are included.
    """
    fn = os.path.join(filenames.data_dir(), fn)
    if not os.path.exists(fn):
        msg = "%s does not exist" % fn
        if six.PY2:
            raise ValueError(msg)
        raise FileNotFoundError(msg)
    return BedTool(fn)


if __name__ == "__main__":
    import doctest

    doctest.testmod(optionflags=doctest.ELLIPSIS | doctest.NORMALIZE_WHITESPACE)<|MERGE_RESOLUTION|>--- conflicted
+++ resolved
@@ -2712,16 +2712,11 @@
 
         if not hasattr(self, "seqfn"):
             raise ValueError("Use .sequence(fasta) to get the sequence first")
-<<<<<<< HEAD
-        fout = open(fn, "w")
-        with open(self.seqfn) as seqfile:
-            fout.write(seqfile.read())
-        fout.close()
-=======
+
         with open(fn, "w") as fout:
             with open(self.seqfn) as seqfile:
                 fout.write(seqfile.read())
->>>>>>> 4b386cbe
+
         new_bedtool = BedTool(self.fn)
         new_bedtool.seqfn = fn
         return new_bedtool
