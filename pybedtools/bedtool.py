--- conflicted
+++ resolved
@@ -390,11 +390,7 @@
     @_log_to_history
     def slop(self, **kwargs):
         """
-<<<<<<< HEAD
-        Wraps `slopBed`, which adds bp to each feature.  Returns a new bedtool
-=======
         Wraps slopBed, which adds bp to each feature.  Returns a new BedTool
->>>>>>> 0de20bad
         object.
 
         If *g* is a dictionary (for example, return values from
@@ -482,7 +478,6 @@
 
         Example usage:
 
-<<<<<<< HEAD
             >>> a = pybedtools.example_bedtool('a.bed')
             >>> print a
             chr1 1   100 feature1 0 +
@@ -521,10 +516,6 @@
             chr1 1   500 feature1;feature2;feature3
             chr1 900 950 feature4
             <BLANKLINE>
-=======
-            a = BedTool('in.bed')
->>>>>>> 0de20bad
-
 
         """
         if 'i' not in kwargs:
