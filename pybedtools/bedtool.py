import tempfile
from math import floor, ceil
import os
import sys
import random
import string
from itertools import groupby

from pybedtools.helpers import _file_or_bedtool, _help, _implicit,\
    _returns_bedtool, get_tempdir, _tags,\
    History, HistoryStep, call_bedtools, _flatten_list, IntervalIterator

from cbedtools import IntervalFile
import pybedtools


class BedTool(object):
    TEMPFILES = []

    def __init__(self, fn, from_string=False):
        """
        Wrapper around Aaron Quinlan's ``BEDtools`` suite of programs
        (https://github.com/arq5x/bedtools); also contains many useful
        methods for more detailed work with BED files.

        *fn* is typically the name of a BED-like file, but can also be
        one of the following:

            * a string filename
            * another BedTool object
            * an iterable of Interval objects
            * an open file object
            * a "file contents" string (see below)

        If *from_string* is True, then you can pass a string that contains
        the contents of the BedTool you want to create.  This will treat all
        spaces as TABs and write to tempfile, treating whatever you pass as
        *fn* as the contents of the bed file.  This also strips empty lines.

        Typical usage is to point to an existing file::

            a = BedTool('a.bed')

        But you can also create one from scratch from a string::

            >>> s = '''
            ... chrX  1  100
            ... chrX 25  800
            ... '''
            >>> a = BedTool(s,from_string=True).saveas('a.bed')

        Or use examples that come with pybedtools::

             >>> example_files = pybedtools.list_example_files()
             >>> assert example_files[0] == 'a.bed'
             >>> a = pybedtools.example_bedtool('a.bed')

        """
        if not from_string:
            if isinstance(fn, BedTool):
                fn = fn.fn
            elif isinstance(fn, basestring):
                if not os.path.exists(fn):
                    raise ValueError('File "%s" does not exist' % fn)
            else:
                fn = fn
        else:
            bed_contents = fn
            fn = self._tmp()
            fout = open(fn, 'w')
            for line in bed_contents.splitlines():
                if len(line.strip()) == 0:
                    continue
                line = '\t'.join(line.split()) + '\n'
                fout.write(line)
            fout.close()

        tag = ''.join([random.choice(string.lowercase) for _ in xrange(8)])
        self._tag = tag
        _tags[tag] = self
        self.fn = fn
        self._hascounts = False

        self.history = History()

    def delete_temporary_history(self, ask=True, raw_input_func=None):
        """
        Use at your own risk!  This method will delete temp files. You will be
        prompted for deletion of files unless you specify *ask=False*.

        Deletes all temporary files created during the history of this BedTool
        up to but not including the file this current BedTool points to.

        Any filenames that are in the history and have the following pattern
        will be deleted::

            <TEMP_DIR>/pybedtools.*.tmp

        (where <TEMP_DIR> is the result from get_tempdir() and is by default
        "/tmp")

        Any files that don't have this format will be left alone.

        (*raw_input_func* is used for testing)
        """
        flattened_history = _flatten_list(self.history)
        to_delete = []
        tempdir = get_tempdir()
        for i in flattened_history:
            fn = i.fn
            if fn.startswith(os.path.join(os.path.abspath(tempdir),
                                          'pybedtools')):
                if fn.endswith('.tmp'):
                    to_delete.append(fn)

        if raw_input_func is None:
            raw_input_func = raw_input

        str_fns = '\n\t'.join(to_delete)
        if ask:
            answer = raw_input_func('Delete these files?\n\t%s\n(y/N) ' \
                                    % str_fns)

            if not answer.lower()[0] == 'y':
                print('OK, not deleting.')
                return
        for fn in to_delete:
            os.unlink(fn)
        return

    def _log_to_history(method):
        """
        Decorator to add a method and its kwargs to the history.

        Assumes that you only add this decorator to bedtool instances that
        return other bedtool instances
        """
        def decorated(self, *args, **kwargs):

            # this calls the actual method in the first place; *result* is
            # whatever you get back
            result = method(self, *args, **kwargs)

            # add appropriate tags
            parent_tag = self._tag
            result_tag = result._tag

            # log the sucka
            history_step = HistoryStep(method, args, kwargs, self, parent_tag,
                                       result_tag)

            # only add the current history to the new bedtool if there's
            # something to add
            if len(self.history) > 0:
                result.history.append(self.history)

            # but either way, add this history step to the result.
            result.history.append(history_step)

            return result

        decorated.__doc__ = method.__doc__
        return decorated

    def filter(self, func, *args, **kwargs):
        """
        Takes a function *func* that is called for each feature
        in the `BedTool` object and returns only those
        for which the function returns True.

        *args and **kwargs are passed directly to *func*.

        Returns a streaming BedTool; if you want the filename then use the
        .saveas() method.

        >>> a = pybedtools.example_bedtool('a.bed')
        >>> subset = a.filter(lambda b: b.chrom == 'chr1' and b.start < 150)
        >>> len(a), len(subset)
        (4, 2)

        so it has extracted 2 records from the original 4.

        """
        return BedTool((f for f in self if func(f, *args, **kwargs)))

    def field_count(self, n=10):
        """
        Return the number of fields in the features this file contains.  Checks
        the first *n* features.
        """
        i = 0
        fields = set([])
        for feat in self:
            if i > n:
                break
            i += 1
            # TODO: make this more efficient.
            fields.update([len(feat.fields)])
        assert len(fields) == 1, fields
        return list(fields)[0]

    def each(self, func, *args, **kwargs):
        """
        Applies user-defined function *func* to each feature.  *func* must
        accept an Interval as its first argument; *args and **kwargs will be
        passed to *func*.

        *func* must return an Interval object.

        >>> def truncate_feature(feature, limit=0):
        ...     feature.score = str(len(feature))
        ...     if len(feature) > limit:
        ...         feature.stop = feature.start + limit
        ...         feature.name = feature.name + '.short'
        ...     return feature

        >>> a = pybedtools.example_bedtool('a.bed')
        >>> b = a.each(truncate_feature, limit=100)
        >>> print b #doctest: +NORMALIZE_WHITESPACE
        chr1	1	100	feature1	99	+
        chr1	100	200	feature2	100	+
        chr1	150	250	feature3.short	350	-
        chr1	900	950	feature4	50	+
        <BLANKLINE>

        """
        return BedTool((func(f, *args, **kwargs) for f in self))

    @_help('bed12ToBed6')
    @_file_or_bedtool()
    @_implicit('-i')
    @_returns_bedtool()
    @_log_to_history
    def bed6(self, **kwargs):
        """
        convert a BED12 to a BED6 file
        """
        if not 'i' in kwargs:
            kwargs['i'] = self.fn

        cmds, tmp, stdin = self.handle_kwargs(prog='bed12ToBed6', **kwargs)
        stream = call_bedtools(cmds, tmp, stdin=stdin)
        return BedTool(stream)

<<<<<<< HEAD
    def introns(self, gene="gene", exon="exon"):
        """
        Given a BED12 or a GFF with exons, create a new `BedTool` with
        just introns.
        the output is a bed6 file with the score column (5) being one of
        'intron'/'utr5'/'utr3'
        """
        # iterate over all the features in the gene.
        s = self.sort()
        if self.file_type == "gff":
            exon_iter = BedTool((f for f in s if f[2] == gene))
            gene_iter = BedTool((f for f in s if f[2] == exon))

        elif self.file_type == "bed":
            if s.field_count() == 12:
                exon_iter = s.bed6()
                gene_iter = s
            else:
                # TODO: bed6. groupby on name and find smallest start,
                # largest stop.
                exon_iter = s
                gene_iter = None
                raise NotImplementedError('.introns() only supported for bed12'
                                          'and GFF')

        else:
            raise NotImplementedError('.introns() only'
                            'supported for BED and GFF')
        from heapq import merge
        gene_exon_iter = merge(exon_iter, gene_iter)

        fh = open(BedTool._tmp(), "w")

        # group on the name.
        for name, gene_features in groupby(gene_exon_iter, lambda f: f.name):
            features = list(gene_features)
            if self.file_type == "bed":
                gene_feature = [f for f in features if len(f.fields) == 12]
                exons = [f for f in features if len(f.fields) != 12]
            else:
                gene_feature = [f for f in features if f[2] == gene]
                exons = [f for f in features if f[2] == exon]
            assert len(gene_feature) == 1, (gene_feature, exons, features)
            gene_feature = gene_feature[0]

            gstart, gend = gene_feature.start, gene_feature.end
            for i, exon in enumerate(exons):
                # 5' utr between gene start and first intron
                if i == 0 and exon.start > gstart:
                    utr = {"+": "utr5", "-": "utr3"}[gene_feature.strand]
                    print >>fh, "%s\t%i\t%i\t%s\t%s\t%s" % (gene_feature.chrom,
                                                   gene_feature.start,
                                                   exon.start,
                                                   gene_feature.name,
                                                   utr, gene_feature.strand)
                elif i == len(exons) - 1 and exon.end < gend:
                    utr = {"+": "utr3", "-": "utr5"}[gene_feature.strand]
                    print >>fh, "%s\t%i\t%i\t%s\t%s\t%s" % (gene_feature.chrom,
                                                   exon.end,
                                                   gene_feature.end,
                                                   gene_feature.name,
                                                   utr, gene_feature.strand)
                elif i  != len(exons) - 1:
                    istart = exon.end
                    iend = exons[i + 1].start
                    print >>fh, "%s\t%i\t%i\t%s\tintron\t%s" % \
                                              (gene_feature.chrom,
                                               istart, iend,
                                               gene_feature.name,
                                               gene_feature.strand)
        fh.close()
        return BedTool(fh.name)

=======
>>>>>>> d1ef1a6e
    @property
    def file_type(self):
        """
        Return the type of the current file.  One of ('bed','vcf','gff').

        >>> a = pybedtools.example_bedtool('a.bed')
        >>> a.file_type
        'bed'
        """

        v = IntervalFile(self.fn)
        return v.file_type

    def cut(self, indexes):
        """
        Similar to unix `cut` except indexes are 0-based, must be a list
        and the columns are returned in the order requested.

        In addition, indexes can contain keys of the GFF/GTF attributes,
        in which case the values are returned. e.g. 'gene_name' will return the
        corresponding name from a GTF, or 'start' will return the start
        attribute of a BED Interval.

        See .with_column() if you need to do more complex operations.
        """
        fh = open(self._tmp(), "w")
        for f in self:
            print >>fh, "\t".join(map(str, [f[attr] for attr in indexes]))
        fh.close()
        return BedTool(fh.name)

    @classmethod
    def _tmp(self):
        '''
        Makes a tempfile and registers it in the BedTool.TEMPFILES class
        variable.  Adds a "pybedtools." prefix and ".tmp" extension for easy
        deletion if you forget to call pybedtools.cleanup().
        '''
        tmpfn = tempfile.NamedTemporaryFile(prefix='pybedtools.',
                                            suffix='.tmp', delete=False)
        tmpfn = tmpfn.name
        BedTool.TEMPFILES.append(tmpfn)
        return tmpfn

    def __iter__(self):
        """
        Dispatches the right iterator depending on how this BedTool was
        created
        """
        # Plain ol' filename
        if isinstance(self.fn, basestring):
            return IntervalFile(self.fn)

        # Open file, like subprocess.PIPE.
        if isinstance(self.fn, file):
            return IntervalIterator(self.fn)

        # Otherwise assume fn is already an iterable
        else:
            return self.fn

    @property
    def intervals(self):
        return IntervalFile(self.fn)

    def __repr__(self):
        if isinstance(self.fn, file):
            return '<BedTool(stream)>'
        if isinstance(self.fn, basestring):
            if os.path.exists(self.fn):
                return '<BedTool(%s)>' % self.fn
            else:
                return '<BedTool(MISSING FILE: %s)>' % self.fn
        else:
            return repr(self.fn)

    def __str__(self):
        """
        Different methods to return the string, depending on how the BedTool
        was created.  If self.fn is anything but a basestring, the iterable
        will be consumed.
        """
        if isinstance(self.fn, basestring):
            f = open(self.fn)
            s = f.read()
            f.close()
            return s
        elif isinstance(self.fn, file):
            return self.fn.read()
        else:
            return '\n'.join(str(i) for i in iter(self)) + '\n'

    def __len__(self):
        return self.count()

    def __eq__(self, other):
        if isinstance(other, basestring):
            other_str = other
        elif isinstance(other, BedTool):
            if not isinstance(self.fn, basestring) or not \
                            isinstance(other.fn, basestring):
                raise NotImplementedError('Testing equality only supported for'
                                          ' BedTools that point to files')
            other_str = open(other.fn).read()
        if open(self.fn).read() == other_str:
            return True
        return False

    def __ne__(self, other):
        return not self.__eq__(other)

    @_file_or_bedtool()
    def __add__(self, other):
        return self.intersect(other, u=True)

    @_file_or_bedtool()
    def __sub__(self, other):
        return self.intersect(other, v=True)

    def head(self, n=10):
        """
        Prints the first *n* lines
        """
        for i, line in enumerate(open(self.fn)):
            if i == (n):
                break
            print line,

    @_returns_bedtool()
    def set_chromsizes(self, chromsizes):
        """
        Set the chromsizes for this genome. If *chromsizes* is a string, it
        will be considered a genome assembly name.  If that assembly name is
        not available in pybedtools.genome_registry, then it will be searched
        for on the UCSC Genome Browser.

        Example usage:

            >>> hg19 = pybedtools.chromsizes('hg19')
            >>> a = pybedtools.example_bedtool('a.bed')
            >>> a = a.set_chromsizes(hg19)
            >>> print a.chromsizes['chr1']
            (0, 249250621)

        """
        if isinstance(chromsizes, basestring):
            self.chromsizes = pybedtools.chromsizes(chromsizes)
        elif isinstance(chromsizes, dict):
            self.chromsizes = chromsizes
        else:
            raise ValueError("Need to specify chromsizes either as a string"
                             " (assembly name) or a dictionary")
        return self

    def _collapse(self, iterable, fn=None, trackline=None):
        """
        Collapses an iterable into file *fn* (or a new tempfile if *fn* is
        None).

        Returns the newly created filename.
        """
        if fn is None:
            fn = self._tmp()

        fout = open(fn, 'w')

        if trackline:
            fout.write(trackline.strip()+'\n')

        for i in iterable:
            fout.write(str(i) + '\n')
        fout.close()
        return fn

    def handle_kwargs(self, prog, **kwargs):
        """
        Handle most cases of BEDTool program calls, but leave the specifics
        up to individual methods.

        *prog* is a BEDTools program name, e.g., 'intersectBed'.

        *kwargs* are passed directly from the calling method (like
        self.intersect).

        This method figures out, given how this BedTool was constructed, what
        to send to BEDTools programs -- for example, an open file to stdin with
        the `-` argument, or a filename with the `-a` argument.
        """
        # Dict of programs and which arguments *self.fn* can be used as
        implicit_instream1 = {'intersectBed': 'a',
                               'subtractBed': 'a',
                                'closestBed': 'a',
                                 'windowBed': 'a',
                                   'slopBed': 'i',
                                  'mergeBed': 'i',
                                   'sortBed': 'i',
                               'bed12ToBed6': 'i',
                                'shuffleBed': 'i',
                               'annotateBed': 'i',
                                  'flankBed': 'i',
                              'fastaFromBed': 'bed',
                          'maskFastaFromBed': 'bed',
                               'coverageBed': 'a'}

        # Which arguments *other.fn* can be used as
        implicit_instream2 = {'intersectBed': 'b',
                               'subtractBed': 'b',
                                'closestBed': 'b',
                                 'windowBed': 'b',
                               'coverageBed': 'b'}

        stdin = None

        # -----------------------------------------------------------------
        # Decide how to send instream1 to BEDTools.  If there's no implicit
        # instream1 arg, then do nothing.
        #
        try:
            # e.g., 'a' for intersectBed
            inarg1 = implicit_instream1[prog]

            # e.g., self.fn or 'a.bed' or an iterator...
            instream1 = kwargs[inarg1]

            # If it's a BedTool, then get underlying stream
            if isinstance(instream1, BedTool):
                instream1 = instream1.fn

            # Filename? No pipe, just provide the file
            if isinstance(instream1, basestring):
                kwargs[inarg1] = instream1
                stdin = None

            # Open file? Pipe it
            elif isinstance(instream1, file):
                kwargs[inarg1] = 'stdin'
                stdin = instream1

            # A generator or iterator: pipe it as a generator of lines
            else:
                kwargs[inarg1] = 'stdin'
                stdin = (str(i) for i in instream1)
        except KeyError:
            pass

        # -----------------------------------------------------------------
        # Decide how to send instream2 to BEDTools.
        try:
            # e.g., 'b' for intersectBed
            inarg2 = implicit_instream2[prog]

            # e.g., another BedTool
            instream2 = kwargs[implicit_instream2[prog]]

            # Get stream if BedTool
            if isinstance(instream2, BedTool):
                instream2 = instream2.fn

            # Filename
            if isinstance(instream2, basestring):
                kwargs[inarg2] = instream2

            # Otherwise we need to collapse it in order to send to BEDTools
            # programs
            else:
                kwargs[inarg2] = self._collapse(instream2)

        except KeyError:
            pass

        # If stream not specified, then a tempfile will be created
        try:
            if kwargs.pop('stream'):
                tmp = None
            else:
                tmp = self._tmp()
        except KeyError:
            tmp = self._tmp()

        # Parse the kwargs into BEDTools-ready args
        cmds = [prog]
        for key, value in kwargs.items():
            if isinstance(value, bool):
                if value:
                    cmds.append('-' + key)
                else:
                    continue
            else:
                cmds.append('-' + key)
                cmds.append(str(value))
        return cmds, tmp, stdin

    @_returns_bedtool()
    @_log_to_history
    def remove_invalid(self):
        """
        Remove invalid features and return a new BedTool.

        >>> a = pybedtools.BedTool("chr1 10 100\\nchr1 10 1",
        ... from_string=True)
        >>> print a.remove_invalid() #doctest: +NORMALIZE_WHITESPACE
        chr1	10	100
        <BLANKLINE>

        """
        tmp = self._tmp()
        fout = open(tmp, 'w')
        i = iter(self)
        while True:
            try:
                fout.write(str(i.next()) + '\n')
            except pybedtools.MalformedBedLineError:
                continue
            except StopIteration:
                break
        fout.close()
        return BedTool(tmp)

    @_help('intersectBed')
    @_file_or_bedtool()
    @_implicit('-a')
    @_returns_bedtool()
    @_log_to_history
    def intersect(self, b=None, **kwargs):
        """
        Intersect with another BED file. If you want to use BAM as input, you
        need to specify *abam='filename.bam'*.  Returns a new BedTool object.

        Example usage:

            Create new BedTool object

            >>> a = pybedtools.example_bedtool('a.bed')

            Get overlaps with `b.bed`:

            >>> b = pybedtools.example_bedtool('b.bed')
            >>> overlaps = a.intersect(b)

            Use `v=True` to get the inverse -- those unique to "a.bed":

            >>> unique_to_a = a.intersect(b, v=True)
        """
        kwargs['b'] = b

        if ('abam' not in kwargs) and ('a' not in kwargs):
            kwargs['a'] = self.fn

        cmds, tmp, stdin = self.handle_kwargs(prog='intersectBed', **kwargs)
        stream = call_bedtools(cmds, tmp, stdin=stdin)
        return BedTool(stream)

    @_help('fastaFromBed')
    @_implicit('-bed')
    @_returns_bedtool()
    def sequence(self, fi, **kwargs):
        '''
        Wraps ``fastaFromBed``.  *fi* is passed in by the user; *bed* is
        automatically passed in as the bedfile of this object; *fo* by default
        is a temp file.  Use save_seqs() to save as a file.

        The end result is that this BedTool will have an attribute, self.seqfn,
        that points to the new fasta file.

        Example usage:

        >>> a = pybedtools.BedTool("""
        ... chr1 1 10
        ... chr1 50 55""", from_string=True)
        >>> fasta = pybedtools.example_filename('test.fa')
        >>> a = a.sequence(fi=fasta)
        >>> print open(a.seqfn).read()
        >chr1:1-10
        GATGAGTCT
        >chr1:50-55
        CCATC
        <BLANKLINE>

        '''
        kwargs['fi'] = fi

        if 'bed' not in kwargs:
            kwargs['bed'] = self.fn

        if 'fo' not in kwargs:
            tmp = self._tmp()
            kwargs['fo'] = tmp

        def check_sequence_stderr(x):
            if x.startswith('index file'):
                return True
            return False

        cmds, tmp, stdin = self.handle_kwargs(prog='fastaFromBed', **kwargs)
        _ = call_bedtools(cmds, tmp, stdin=stdin, \
                          check_stderr=check_sequence_stderr)
        self.seqfn = kwargs['fo']
        return self

    @_help('subtractBed')
    @_file_or_bedtool()
    @_returns_bedtool()
    @_log_to_history
    def subtract(self, b=None, **kwargs):
        """
        Subtracts from another BED file and returns a new BedTool object.

        Example usage:

            >>> a = pybedtools.example_bedtool('a.bed')
            >>> b = pybedtools.example_bedtool('b.bed')

            Do a "stranded" subtraction:

            >>> c = a.subtract(b, s=True)

            Require 50% of features in `a` to overlap:

            >>> c = a.subtract(b, f=0.5)
        """
        kwargs['b'] = b

        if 'a' not in kwargs:
            kwargs['a'] = self.fn

        cmds, tmp, stdin = self.handle_kwargs(prog='subtractBed', **kwargs)
        stream = call_bedtools(cmds, tmp, stdin=stdin)
        return BedTool(stream)

    @_help('slopBed')
    @_implicit('-i')
    @_returns_bedtool()
    @_log_to_history
    def slop(self, **kwargs):
        """
        Wraps slopBed, which adds bp to each feature.  Returns a new BedTool
        object.

        If *g* is a dictionary (for example, return values from
        pybedtools.chromsizes() ) it will be converted to a temp file for use
        with slopBed.  If it is a string, then it is assumed to be a filename.

        Alternatively, use *genome* to indicate a pybedtools-created genome.
        Example usage:

            >>> a = pybedtools.example_bedtool('a.bed')

            Increase the size of features by 100 bp in either direction.  Note
            that you need to specify either a dictionary of chromsizes or a
            filename containing chromsizes for the genome that your bed file
            corresponds to:

            >>> c = a.slop(g=pybedtools.chromsizes('hg19'), b=100)

            Grow features by 10 bp upstream and 500 bp downstream, using a
            genome file you already have constructed called 'hg19.genome'

            First, create the file:

            >>> fout = open('hg19.genome','w')
            >>> chromdict = pybedtools.get_chromsizes_from_ucsc('hg19')
            >>> for chrom, size in chromdict.items():
            ...     fout.write("%s\\t%s\\n" % (chrom, size[1]))
            >>> fout.close()

            Then use it:

            >>> c = a.slop(g='hg19.genome', l=10, r=500, s=True)

            Clean up afterwards:

            >>> os.unlink('hg19.genome')

        """
        if 'i' not in kwargs:
            kwargs['i'] = self.fn

        kwargs = self.check_genome(**kwargs)

        cmds, tmp, stdin = self.handle_kwargs(prog='slopBed', **kwargs)
        stream = call_bedtools(cmds, tmp, stdin=stdin)
        return BedTool(stream)

    def check_genome(self, **kwargs):
        """
        Handles the different ways of specifying a genome in kwargs:

        g='genome.file' specifies a file directly
        genome='dm3' gets the file from genome registry
        self.chromsizes could be a dict.\
        """

        # If both g and genome are missing, assume self.chromsizes
        if ('g' not in kwargs) and ('genome' not in kwargs):
            if hasattr(self, 'chromsizes'):
                kwargs['g'] = self.chromsizes
            else:
                raise ValueError('No genome specified. Use the "g" or '
                                 '"genome" kwargs, or use the '
                                 '.set_chromsizes() method')

        # If both specified, rather than make an implicit decision, raise an
        # exception
        if 'g' in kwargs and 'genome' in kwargs:
            raise ValueError('Cannot specify both "g" and "genome"')

        # Something like genome='dm3' was specified
        if 'g' not in kwargs and 'genome' in kwargs:
            if isinstance(kwargs['genome'], dict):
                genome_dict = kwargs['genome']
            else:
                genome_dict = pybedtools.chromsizes(kwargs['genome'])
            genome_file = pybedtools.chromsizes_to_file(genome_dict)
            kwargs['g'] = genome_file
            del kwargs['genome']

        # By the time we get here, 'g' is specified.

        # If a dict was provided, convert to tempfile here
        if isinstance(kwargs['g'], dict):
            kwargs['g'] = pybedtools.chromsizes_to_file(kwargs['g'])

        if not os.path.exists(kwargs['g']):
            raise ValueError('Genome file "%s" does not exist')

        return kwargs

    @_help('mergeBed')
    @_implicit('-i')
    @_returns_bedtool()
    @_log_to_history
    def merge(self, **kwargs):
        """
        Merge overlapping features together. Returns a new BedTool object.

        Example usage:

            >>> a = pybedtools.example_bedtool('a.bed')

            Merge:

            >>> c = a.merge()

            Allow merging of features 500 bp apart:

            >>> c = a.merge(d=500)

            Report number of merged features:

            >>> c = a.merge(n=True)

            Report names of merged features:

            >>> c = a.merge(nms=True)

        """
        if 'i' not in kwargs:
            kwargs['i'] = self.fn

        cmds, tmp, stdin = self.handle_kwargs(prog='mergeBed', **kwargs)
        stream = call_bedtools(cmds, tmp, stdin=stdin)
        return BedTool(stream)

    @_help('closestBed')
    @_file_or_bedtool()
    @_implicit('-a')
    @_returns_bedtool()
    @_log_to_history
    def closest(self, b=None, **kwargs):
        """
        Return a new BedTool object containing closest features in *b*.  Note
        that the resulting file is no longer a valid BED format; use the
        special "_closest" methods to work with the resulting file.

        Example usage::

            a = BedTool('in.bed')

            # get the closest feature in 'other.bed' on the same strand
            b = a.closest('other.bed', s=True)

        """
        kwargs['b'] = b

        if ('abam' not in kwargs) and ('a' not in kwargs):
            kwargs['a'] = self.fn

        cmds, tmp, stdin = self.handle_kwargs(prog='closestBed', **kwargs)
        stream = call_bedtools(cmds, tmp, stdin=stdin)
        return BedTool(stream)

    @_help('windowBed')
    @_file_or_bedtool()
    @_implicit('-a')
    @_returns_bedtool()
    @_log_to_history
    def window(self, b=None, **kwargs):
        """
        Intersect with a window.

        Example usage::

            >>> a = pybedtools.example_bedtool('a.bed')
            >>> b = pybedtools.example_bedtool('b.bed')
            >>> print a.window(b, w=1000) #doctest: +NORMALIZE_WHITESPACE
            chr1	1	100	feature1	0	+	chr1	155	200	feature5	0	-
            chr1	1	100	feature1	0	+	chr1	800	901	feature6	0	+
            chr1	100	200	feature2	0	+	chr1	155	200	feature5	0	-
            chr1	100	200	feature2	0	+	chr1	800	901	feature6	0	+
            chr1	150	500	feature3	0	-	chr1	155	200	feature5	0	-
            chr1	150	500	feature3	0	-	chr1	800	901	feature6	0	+
            chr1	900	950	feature4	0	+	chr1	155	200	feature5	0	-
            chr1	900	950	feature4	0	+	chr1	800	901	feature6	0	+
            <BLANKLINE>
        """
        kwargs['b'] = b

        if ('abam' not in kwargs) and ('a' not in kwargs):
            kwargs['a'] = self.fn

        cmds, tmp, stdin = self.handle_kwargs(prog='windowBed', **kwargs)
        stream = call_bedtools(cmds, tmp, stdin=stdin)
        return BedTool(stream)

    @_help('shuffleBed')
    @_implicit('-i')
    @_log_to_history
    def shuffle(self, **kwargs):
        """
        Shuffle coordinates.

        Example usage:

        >>> a = pybedtools.example_bedtool('a.bed')
        >>> seed = 1 # so this test always returns the same results
        >>> b = a.shuffle(genome='hg19', chrom=True, seed=seed)
        >>> print b #doctest: +NORMALIZE_WHITESPACE
        chr1	59535036	59535135	feature1	0	+
        chr1	99179023	99179123	feature2	0	+
        chr1	186189051	186189401	feature3	0	-
        chr1	219133189	219133239	feature4	0	+
        <BLANKLINE>

        """
        kwargs = self.check_genome(**kwargs)

        if 'i' not in kwargs:
            kwargs['i'] = self.fn

        cmds, tmp, stdin = self.handle_kwargs(prog='shuffleBed', **kwargs)
        stream = call_bedtools(cmds, tmp, stdin=stdin)
        return BedTool(stream)

    @_help('sortBed')
    @_implicit('-i')
    @_returns_bedtool()
    @_log_to_history
    def sort(self, **kwargs):
        """
        Note that chromosomes are sorted lexograpically, so chr12 will come
        before chr9.

        Example usage:

        >>> a = pybedtools.BedTool('''
        ... chr9 300 400
        ... chr1 100 200
        ... chr1 1 50
        ... chr12 1 100
        ... chr9 500 600
        ... ''', from_string=True)
        >>> print a.sort() #doctest: +NORMALIZE_WHITESPACE
        chr1	1	50
        chr1	100	200
        chr12	1	100
        chr9	300	400
        chr9	500	600
        <BLANKLINE>

        """
        if 'i' not in kwargs:
            kwargs['i'] = self.fn

        cmds, tmp, stdin = self.handle_kwargs(prog='sortBed', **kwargs)
        stream = call_bedtools(cmds, tmp, stdin=stdin)
        return BedTool(stream)

    @_help('annotateBed')
    @_implicit('-i')
    @_returns_bedtool()
    @_log_to_history
    def annotate(self, **kwargs):
        """
        Annotate this BedTool with a list of other files.
        Example usage:

        >>> a = pybedtools.example_bedtool('a.bed')
        >>> b_fn = pybedtools.example_filename('b.bed')
        >>> print a.annotate(files=b_fn) #doctest: +NORMALIZE_WHITESPACE
        chr1	1	100	feature1	0	+	0.000000
        chr1	100	200	feature2	0	+	0.450000
        chr1	150	500	feature3	0	-	0.128571
        chr1	900	950	feature4	0	+	0.020000
        <BLANKLINE>
        """
        if 'i' not in kwargs:
            kwargs['i'] = self.fn

        cmds, tmp, stdin = self.handle_kwargs(prog='annotateBed', **kwargs)
        stream = call_bedtools(cmds, tmp, stdin=stdin)
        return BedTool(stream)

    @_help('flankBed')
    @_implicit('-i')
    @_returns_bedtool()
    @_log_to_history
    def flank(self, **kwargs):
        """
        Create flanking intervals on either side of input BED.

        Example usage:

        >>> a = pybedtools.example_bedtool('a.bed')
        >>> print a.flank(genome='hg19', b=100) #doctest: +NORMALIZE_WHITESPACE
        chr1	0	1	feature1	0	+
        chr1	100	200	feature1	0	+
        chr1	0	100	feature2	0	+
        chr1	200	300	feature2	0	+
        chr1	50	150	feature3	0	-
        chr1	500	600	feature3	0	-
        chr1	800	900	feature4	0	+
        chr1	950	1050	feature4	0	+
        <BLANKLINE>

        """
        kwargs = self.check_genome(**kwargs)

        if 'i' not in kwargs:
            kwargs['i'] = self.fn

        cmds, tmp, stdin = self.handle_kwargs(prog='flankBed', **kwargs)
        stream = call_bedtools(cmds, tmp, stdin=stdin)
        return BedTool(stream)

    @_help('genomeCoverageBed')
    @_implicit('-i')
    @_returns_bedtool()
    @_log_to_history
    def genome_coverage(self, **kwargs):
        """
        Calculates coverage at each position in the genome.

        Use *bg=True* to have the resulting BedTool return valid BED-like
        features

        Example usage:

        >>> a = pybedtools.example_bedtool('x.bam')
        >>> b = a.genome_coverage(ibam=a.fn, genome='dm3', bg=True)
        >>> b.head(3) #doctest: +NORMALIZE_WHITESPACE
        chr2L	9329	9365	1
        chr2L	10212	10248	1
        chr2L	10255	10291	1

        """
        kwargs = self.check_genome(**kwargs)

        if 'i' not in kwargs:
            kwargs['i'] = self.fn

        cmds, tmp, stdin = self.handle_kwargs(prog='genomeCoverageBed',
                                              **kwargs)
        stream = call_bedtools(cmds, tmp, stdin=stdin)
        return BedTool(stream)

    @_help('coverageBed')
    @_implicit('-a')
    @_returns_bedtool()
    @_log_to_history
    def coverage(self, b=None, **kwargs):
        """
        >>> a = pybedtools.example_bedtool('a.bed')
        >>> b = pybedtools.example_bedtool('b.bed')
        >>> c = a.coverage(b)
        >>> c.head(3) #doctest: +NORMALIZE_WHITESPACE
        chr1	155	200	feature5	0	-	2	45	45	1.0000000
        chr1	800	901	feature6	0	+	1	1	101	0.0099010
        """
        if ('abam' not in kwargs) and ('a' not in kwargs):
            kwargs['a'] = self.fn

        kwargs['b'] = b

        cmds, tmp, stdin = self.handle_kwargs(prog='coverageBed',
                                              **kwargs)
        stream = call_bedtools(cmds, tmp, stdin=stdin)
        return BedTool(stream)

    @_help('maskFastaFromBed')
    @_implicit('-bed')
    @_log_to_history
    @_returns_bedtool()
    def mask_fasta(self, **kwargs):
        """
        Masks a fasta file at the positions in a BED file and saves result as
        *out*. This method returns None, and sets self.seqfn to *out*.

        >>> a = pybedtools.BedTool('chr1 100 110', from_string=True)
        >>> fasta_fn = pybedtools.example_filename('test.fa')
        >>> a = a.mask_fasta(fi=fasta_fn, fo='masked.fa.example')
        >>> b = a.slop(b=2, genome='hg19')
        >>> b = b.sequence(a.seqfn)
        >>> print b.print_sequence()
        >chr1:98-112
        TTNNNNNNNNNNAT
        <BLANKLINE>
        >>> os.unlink('masked.fa.example')
        >>> if os.path.exists('masked.fa.example.fai'):
        ...     os.unlink('masked.fa.example.fai')

        """
        if 'bed' not in kwargs:
            kwargs['bed'] = self.fn

        cmds, tmp, stdin = self.handle_kwargs(prog='maskFastaFromBed',
                                              **kwargs)
        _ = call_bedtools(cmds, tmp, stdin=stdin)
        self.seqfn = kwargs['fo']
        return self

    def features(self):
        """
        Returns an iterator of :class:`feature` objects.
        """
        return iter(self)

    def count(self):
        """
        Number of features in BED file. Does the same thing as len(self), which
        actually just calls this method.

        Only counts the actual features.  Ignores any track lines, browser
        lines, lines starting with a "#", or blank lines.

        Example usage::

            a = BedTool('in.bed')
            a.count()
        """
        return sum(1 for _ in self)

    def print_sequence(self):
        """
        Print the sequence that was retrieved by the :meth:`BedTool.sequence`
        method.

        See usage example in :meth:`BedTool.sequence`.
        """
        if not hasattr(self, 'seqfn'):
            raise ValueError('Use .sequence(fasta) to get the sequence first')
        f = open(self.seqfn)
        s = f.read()
        f.close()
        return s

    def save_seqs(self, fn):
        """
        Save sequences of features in this BedTool object as a fasta file *fn*.

        In order to use this function, you need to have called
        the :meth:`BedTool.sequence()` method.

        A new BedTool object is returned which references the newly saved file.

        Example usage::

            a = BedTool('in.bed')

            # specify the filename of the genome in fasta format
            a.sequence('data/genomes/genome.fa')

            # use this method to save the seqs that correspond to the features
            # in "a"
            a.save_seqs('seqs.fa')
        """
        if not hasattr(self, 'seqfn'):
            raise ValueError('Use .sequence(fasta) to get the sequence first')
        fout = open(fn, 'w')
        fout.write(open(self.seqfn).read())
        fout.close()
        new_bedtool = BedTool(self.fn)
        new_bedtool.seqfn = fn
        return new_bedtool

    def randomstats(self, other, iterations, **kwargs):
        """
        Sends args and kwargs to :meth:`BedTool.randomintersection` and
        compiles results into a dictionary with useful stats.  Requires scipy
        and numpy.

        This is one possible way of assigning significance to overlaps between
        two files. See, for example:

            Negre N, Brown CD, Shah PK, Kheradpour P, Morrison CA, et al. 2010
            A Comprehensive Map of Insulator Elements for the Drosophila
            Genome. PLoS Genet 6(1): e1000814. doi:10.1371/journal.pgen.1000814

        Example usage:

        Make chromsizes a very small genome for this example:
        >>> chromsizes = {'chr1':(1,1000)}
        >>> a = pybedtools.example_bedtool('a.bed').set_chromsizes(chromsizes)
        >>> b = pybedtools.example_bedtool('b.bed')
        >>> results = a.randomstats(b, 100, debug=True)

        *results* is a dictionary that you can inspect.  The actual overlap:
        >>> print results['actual']
        3

        The median of all randomized overlaps:
        >>> print results['median randomized']
        2.0

        The percentile of the actual overlap in the distribution of randomized
        overlaps, which can be used to get an empirical p-value:
        >>> print results['percentile']
        90.0
        """
        if 'intersect_kwargs' not in kwargs:
            kwargs['intersect_kwargs'] = {'u': True}
        try:
            from scipy import stats
            import numpy as np
        except ImportError:
            raise ImportError("Need to install NumPy and SciPy for stats...")

        if isinstance(other, basestring):
            other = BedTool(other)
        else:
            assert isinstance(other, BedTool),\
                 'Either filename or another BedTool instance required'

        # Actual (unshuffled) counts.
        actual = len(self.intersect(other, **kwargs['intersect_kwargs']))

        # List of counts from randomly shuffled versions.
        # Length of counts == *iterations*.
        distribution = self.randomintersection(other, iterations=iterations,
                                               **kwargs)
        distribution = np.array(list(distribution))

        # Median of distribution
        med_count = np.median(distribution)

        n = float(len(distribution))

        frac_above = sum(distribution >= actual) / n
        frac_below = sum(distribution <= actual) / n

        normalized = actual / med_count

        lower_thresh = 2.5
        upper_thresh = 97.5
        lower = stats.scoreatpercentile(distribution, lower_thresh)
        upper = stats.scoreatpercentile(distribution, upper_thresh)

        actual_percentile = stats.percentileofscore(distribution, actual)
        d = {
        'iterations': iterations,
            'actual': actual,
            'file_a': self.fn,
            'file_b': other.fn,
             self.fn: len(self),
            other.fn: len(other),
              'self': len(self),
             'other': len(other),
        'frac randomized above actual': frac_above,
        'frac randomized below actual': frac_below,
        'median randomized': med_count,
        'normalized': normalized,
        'percentile': actual_percentile,
        'lower_%sth' % lower_thresh: lower,
        'upper_%sth' % upper_thresh: upper,
        }
        return d

    def randomintersection(self, other, iterations, intersect_kwargs=None,
                           shuffle_kwargs=None, debug=False):
        """
        Performs *iterations* shufflings of self, each time intersecting with
        *other*.

        Returns a generator of integers where each integer is the number of
        intersections of a shuffled file with *other*. This distribution can
        be used in downstream analysis for things like empirical p-values.

        *intersect_kwargs* and *shuffle_kwargs* are passed to self.intersect()
        and self.shuffle() respectively.  By default for intersect, u=True is
        specified -- but s=True might be a useful option for strand-specific
        work.

        Useful kwargs for *shuffle_kwargs* are chrom, excl, or incl.  If you
        use the "seed" kwarg, that seed will be used *each* time shuffleBed is
        called -- so all your randomization results will be identical for each
        iteration.  To get around this and to allow for tests, debug=True will
        set the seed to the iteration number.

        Example usage:

            >>> chromsizes = {'chr1':(0, 1000)}
            >>> a = pybedtools.example_bedtool('a.bed').set_chromsizes(chromsizes)
            >>> b = pybedtools.example_bedtool('b.bed')
            >>> results = a.randomintersection(b, 10, debug=True)
            >>> print list(results)
            [2, 2, 2, 0, 2, 3, 2, 1, 2, 3]

        """

        if shuffle_kwargs is None:
            shuffle_kwargs = {}
        if intersect_kwargs is None:
            intersect_kwargs = {'u': True}

        if not 'u' in intersect_kwargs:
            intersect_kwargs['u'] = True

        for i in range(iterations):
            if debug:
                shuffle_kwargs['seed'] = i
            tmp = self.shuffle(**shuffle_kwargs)
            tmp2 = tmp.intersect(other, **intersect_kwargs)
            yield len(tmp2)
            os.unlink(tmp.fn)
            os.unlink(tmp2.fn)
            del(tmp)
            del(tmp2)

    @_file_or_bedtool()
    @_returns_bedtool()
    def cat(self, other, postmerge=True, **kwargs):
        """
        Concatenates two BedTool objects (or an object and a file) and does an
        optional post-merge of the features.

        Use *postmerge=False* if you want to keep features separate.

        TODO:

            currently truncates at BED3 format!

        kwargs are sent to :meth:`BedTool.merge`.

        Example usage:

        >>> a = pybedtools.example_bedtool('a.bed')
        >>> b = pybedtools.example_bedtool('b.bed')
        >>> print a.cat(b) #doctest: +NORMALIZE_WHITESPACE
        chr1	1	500
        chr1	800	950
        <BLANKLINE>

        """
        tmp = self._tmp()
        if isinstance(other, basestring):
            other = BedTool(other)
        else:
            assert isinstance(other, BedTool),\
                    'Either filename or another BedTool instance required'
        TMP = open(tmp, 'w')
        for f in self:
            TMP.write('%s\t%i\t%i\n' % (f.chrom, f.start, f.end))
        for f in other:
            TMP.write('%s\t%i\t%i\n' % (f.chrom, f.start, f.end))
        TMP.close()
        c = BedTool(tmp)
        if postmerge:
            d = c.merge(**kwargs)
            return d
        else:
            return c

    @_returns_bedtool()
    def saveas(self, fn, trackline=None):
        """
        Save BED file as a new file, adding the optional *trackline* to the
        beginning.

        Returns a new BedTool for the newly saved file.

        A newline is automatically added to the trackline if it does not
        already have one.

        Example usage:

        >>> a = pybedtools.example_bedtool('a.bed')
        >>> b = a.saveas('other.bed')
        >>> b.fn
        'other.bed'
        >>> print b == a
        True

        >>> b = a.saveas('other.bed', trackline="name='test run' color=0,55,0")
        >>> open(b.fn).readline()
        "name='test run' color=0,55,0\\n"
        """
        fn = self._collapse(self, fn=fn, trackline=trackline)
        return BedTool(fn)

    @_returns_bedtool()
    def random_subset(self, n):
        '''
        Returns a new bedtools object containing a random subset of the
        features in this subset.

        Example usage:

        >>> a = pybedtools.example_bedtool('a.bed')
        >>> b = a.random_subset(2)
        >>> len(b)
        2
        '''
        idxs = range(len(self))
        random.shuffle(idxs)
        idxs = idxs[:n]

        tmpfn = self._tmp()
        tmp = open(tmpfn, 'w')
        for i, f in enumerate(self):
            if i in idxs:
                tmp.write(str(f) + '\n')
        tmp.close()
        return BedTool(tmpfn)

    def total_coverage(self):
        """
        Returns the total number of bases covered by this BED file.  Does a
        self.merge() first to remove potentially multiple-counting bases.

        Example usage:

        >>> a = pybedtools.example_bedtool('a.bed')

        This does a merge() first, so this is what the total coverage is
        counting:

        >>> print a.merge() #doctest: +NORMALIZE_WHITESPACE
        chr1	1	500
        chr1	900	950
        <BLANKLINE>

        >>> print a.total_coverage()
        549
        """
        b = self.merge()
        total_bp = 0
        for feature in b.features():
            total_bp += len(feature)
        return total_bp

    @_returns_bedtool()
    def with_attrs(self, **kwargs):
        """
        Given arbitrary keyword arguments, turns the keys and values into
        attributes.  Useful for labeling BedTools at creation time.

        Example usage:

        >>> # add a "label" attribute to each BedTool
        >>> a = pybedtools.example_bedtool('a.bed')\
                                   .with_attrs(label='transcription factor 1')
        >>> b = pybedtools.example_bedtool('b.bed')\
                                   .with_attrs(label='transcription factor 2')
        >>> for i in [a, b]:
        ...     print i.count(), 'features for', i.label
        4 features for transcription factor 1
        2 features for transcription factor 2

        """
        for key, value in kwargs.items():
            setattr(self, key, value)
        return self<|MERGE_RESOLUTION|>--- conflicted
+++ resolved
@@ -242,7 +242,6 @@
         stream = call_bedtools(cmds, tmp, stdin=stdin)
         return BedTool(stream)
 
-<<<<<<< HEAD
     def introns(self, gene="gene", exon="exon"):
         """
         Given a BED12 or a GFF with exons, create a new `BedTool` with
@@ -316,8 +315,6 @@
         fh.close()
         return BedTool(fh.name)
 
-=======
->>>>>>> d1ef1a6e
     @property
     def file_type(self):
         """
