--- conflicted
+++ resolved
@@ -80,13 +80,8 @@
     'fisher': 'fisher',
 }
 
-<<<<<<< HEAD
-_old_names = _prog_names.keys()
-_new_names = _prog_names.values()
-=======
 _old_names = list(_prog_names.keys())
 _new_names = list(_prog_names.values())
->>>>>>> 67a030f9
 
 _column_names = {
     'bed': ['chrom', 'start', 'end', 'name', 'score', 'strand', 'thickStart',
