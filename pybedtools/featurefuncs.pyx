--- conflicted
+++ resolved
@@ -1,7 +1,4 @@
-<<<<<<< HEAD
-=======
 # distutils: language = c++
->>>>>>> 67a030f9
 from cbedtools cimport Interval
 from cbedtools import create_interval_from_list
 
