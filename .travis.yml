--- conflicted
+++ resolved
@@ -1,8 +1,6 @@
 # make edits to this line to trigger a new travis build.
 # (sometimes it errors out trying to download from PyPI)
 language: python
-python:
-    - "2.7"
 
 # Use new travis-ci infrastructure
 sudo: false
@@ -38,25 +36,15 @@
     - hash -r
     - conda config --set always_yes yes --set changeps1 no
     - conda update -q conda
-<<<<<<< HEAD
-
-      # Useful for debugging any issues with conda
-    - conda info -a
-
-    - conda create -q -n test-environment python=$TRAVIS_PYTHON_VERSION matplotlib pandas sphinx cython pyyaml numpydoc pyyaml nose
-    - source activate test-environment
-    - python setup.py develop
-=======
     - conda info -a
 
     # Base env only needs to cythonize sources; test script takes care of
     # everything else.
     - conda install cython
->>>>>>> 67a030f9
 
 script:
     - ./condatest.sh "$TRAVIS_PYTHON_VERSION"
 
 branches:
     only:
-        - py3+        - master